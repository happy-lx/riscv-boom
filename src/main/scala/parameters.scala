//******************************************************************************
// Copyright (c) 2015, The Regents of the University of California (Regents).
// All Rights Reserved. See LICENSE for license details.
//------------------------------------------------------------------------------
package boom
{

import Chisel._
import rocket._
import tile._
import config.{Parameters, Field}

case object BoomKey extends Field[BoomCoreParams]

case class BoomCoreParams(
   numRobEntries: Int = 16,
   issueParams: Seq[IssueParams] = Seq(
         IssueParams(issueWidth=1, numEntries=16, iqType=IQT_MEM.litValue),
         IssueParams(issueWidth=2, numEntries=16, iqType=IQT_INT.litValue),
         IssueParams(issueWidth=1, numEntries=16, iqType=IQT_FP.litValue)),
   numLsuEntries: Int = 8,
   numIntPhysRegisters: Int = 96,
   numFpPhysRegisters: Int = 64,
   enableCustomRf: Boolean = false,
   enableCustomRfModel: Boolean = true,
   maxBrCount: Int = 4,
   fetchBufferSz: Int = 8,
   enableAgePriorityIssue: Boolean = true,
   enablePrefetching: Boolean = false,
   enableFetchBufferFlowThrough: Boolean = true,
   enableBrResolutionRegister: Boolean = true,
   enableCommitMapTable: Boolean = false,
   enableBTBContainsBranches: Boolean = true,
   enableBIM: Boolean = true,
   enableBranchPredictor: Boolean = false,
   enableBpdUModeOnly: Boolean = false,
   enableBpdUSModeHistory: Boolean = false,
<<<<<<< HEAD
=======
   enableBpdF2Redirect: Boolean = false,
   enableBpdF3Redirect: Boolean = true,
>>>>>>> 81337e7a
   btb: BTBsaParameters = BTBsaParameters(),
   tage: Option[TageParameters] = None,
   gshare: Option[GShareParameters] = None,
   gskew: Option[GSkewParameters] = None,
   intToFpLatency: Int = 2,
   imulLatency: Int = 3,
   fetchLatency: Int = 3,
   renameLatency: Int = 2,
   regreadLatency: Int = 1
)

trait HasBoomCoreParameters extends tile.HasCoreParameters
{
   // HACK this is a bit hacky since BoomParams can't extend RocketParams.
   val rocketParams: RocketCoreParams = tileParams.core.asInstanceOf[RocketCoreParams]
   val boomParams: BoomCoreParams = p(BoomKey)
   require(xLen == 64)

   val nPerfCounters    = rocketParams.nPerfCounters
   val nPerfEvents      = rocketParams.nPerfEvents
   //************************************
   // Superscalar Widths
   val FETCH_WIDTH      = rocketParams.fetchWidth       // number of insts we can fetch
   val DECODE_WIDTH     = rocketParams.decodeWidth
   val DISPATCH_WIDTH   = DECODE_WIDTH                // number of insts put into the IssueWindow
   val COMMIT_WIDTH     = rocketParams.retireWidth

   require (DECODE_WIDTH == COMMIT_WIDTH)
   require (DISPATCH_WIDTH == COMMIT_WIDTH)
   require (isPow2(FETCH_WIDTH))
   require (DECODE_WIDTH <= FETCH_WIDTH)

   //************************************
   // Data Structure Sizes
   val NUM_ROB_ENTRIES  = boomParams.numRobEntries     // number of ROB entries (e.g., 32 entries for R10k)
   val NUM_LSU_ENTRIES  = boomParams.numLsuEntries     // number of LD/ST entries
   val MAX_BR_COUNT     = boomParams.maxBrCount        // number of branches we can speculate simultaneously
   val fetchBufferSz    = boomParams.fetchBufferSz     // number of instructions that stored between fetch&decode

   val numIntPhysRegs   = boomParams.numIntPhysRegisters // size of the integer physical register file
   val numFpPhysRegs    = boomParams.numFpPhysRegisters  // size of the floating point physical register file


   val enableFetchBufferFlowThrough = boomParams.enableFetchBufferFlowThrough

   //************************************
   // Functional Units
   val usingFDivSqrt = rocketParams.fpu.isDefined && rocketParams.fpu.get.divSqrt

   val mulDivParams = rocketParams.mulDiv.getOrElse(MulDivParams())

   //************************************
   // Pipelining

   val imulLatency = boomParams.imulLatency
   val dfmaLatency = if (rocketParams.fpu.isDefined) rocketParams.fpu.get.dfmaLatency else 3
   val sfmaLatency = if (rocketParams.fpu.isDefined) rocketParams.fpu.get.sfmaLatency else 3
   // All FPU ops padded out to same delay for writeport scheduling.
   require (sfmaLatency == dfmaLatency)

   val intToFpLatency = boomParams.intToFpLatency

   val fetchLatency = boomParams.fetchLatency // how many cycles does fetch occupy?
   require (fetchLatency == 3) // do not currently support changing this
   val renameLatency = boomParams.renameLatency // how many cycles does rename occupy?
   val regreadLatency = boomParams.regreadLatency // how many cycles does rrd occupy?
   require (regreadLatency == 0 || regreadLatency == 1)

   val enableBrResolutionRegister = boomParams.enableBrResolutionRegister

   //************************************
   // Issue Units

   val issueParams: Seq[IssueParams] = boomParams.issueParams
   val enableAgePriorityIssue = boomParams.enableAgePriorityIssue

   // currently, only support one of each.
   require (issueParams.count(_.iqType == IQT_FP.litValue) == 1)
   require (issueParams.count(_.iqType == IQT_MEM.litValue) == 1)
   require (issueParams.count(_.iqType == IQT_INT.litValue) == 1)

   //************************************
   // Load/Store Unit
   val dcacheParams: DCacheParams = tileParams.dcache.get
   val nTLBEntries = dcacheParams.nTLBEntries

   val icacheParams: ICacheParams = tileParams.icache.get

   //************************************
   // Branch Prediction

   val enableBTB = true
   val enableBTBContainsBranches = boomParams.enableBTBContainsBranches
   val enableBIM = boomParams.enableBIM

   val ENABLE_BRANCH_PREDICTOR = boomParams.enableBranchPredictor

   // allow the BPD to redirect the PC in the F2 stage (hurts critical path).
   val enableBpdF2Redirect = boomParams.enableBpdF2Redirect
   val enableBpdF3Redirect = boomParams.enableBpdF3Redirect

   val ENABLE_BPD_UMODE_ONLY = boomParams.enableBpdUModeOnly
   val ENABLE_BPD_USHISTORY = boomParams.enableBpdUSModeHistory
   // What is the maximum length of global history tracked?
   var GLOBAL_HISTORY_LENGTH = 0
   // What is the physical length of the VeryLongHistoryRegister? This must be
   // able to handle the GHIST_LENGTH as well as being able hold all speculative
   // updates well beyond the GHIST_LENGTH (i.e., +ROB_SZ and other buffering).
   var VLHR_LENGTH = 0
   var BPD_INFO_SIZE = 0
   var ENABLE_VLHR = false

   val tageParams = boomParams.tage
   val gshareParams = boomParams.gshare
   val gskewParams = boomParams.gskew

   if (!ENABLE_BRANCH_PREDICTOR)
   {
      BPD_INFO_SIZE = 1
      GLOBAL_HISTORY_LENGTH = 1
   }
   else if (tageParams.isDefined && tageParams.get.enabled)
   {
      GLOBAL_HISTORY_LENGTH = tageParams.get.history_lengths.max
      BPD_INFO_SIZE = TageBrPredictor.GetRespInfoSize(p, fetchWidth)
      ENABLE_VLHR = true
   }
   else if (gskewParams.isDefined && gskewParams.get.enabled)
   {
      GLOBAL_HISTORY_LENGTH = gskewParams.get.history_length
      BPD_INFO_SIZE = GSkewBrPredictor.GetRespInfoSize(p, fetchWidth)
   }
   else if (gshareParams.isDefined && gshareParams.get.enabled)
   {
      GLOBAL_HISTORY_LENGTH = gshareParams.get.history_length
      BPD_INFO_SIZE = GShareBrPredictor.GetRespInfoSize(p, GLOBAL_HISTORY_LENGTH)
   }
   else if (p(SimpleGShareKey).enabled)
   {
      GLOBAL_HISTORY_LENGTH = p(SimpleGShareKey).history_length
      BPD_INFO_SIZE = SimpleGShareBrPredictor.GetRespInfoSize(p)
   }
   else if (p(RandomBpdKey).enabled)
   {
      GLOBAL_HISTORY_LENGTH = 1
      BPD_INFO_SIZE = RandomBrPredictor.GetRespInfoSize(p)
   }
   else
   {
      require(!ENABLE_BRANCH_PREDICTOR) // set branch predictor in configs.scala
      BPD_INFO_SIZE = 1
      GLOBAL_HISTORY_LENGTH = 1
   }
   VLHR_LENGTH = GLOBAL_HISTORY_LENGTH+2*NUM_ROB_ENTRIES


   //************************************
   // Extra Knobs and Features
   val ENABLE_COMMIT_MAP_TABLE = boomParams.enableCommitMapTable

   //************************************
   // Implicitly calculated constants
   val NUM_ROB_ROWS      = NUM_ROB_ENTRIES/DECODE_WIDTH
   val ROB_ADDR_SZ       = log2Up(NUM_ROB_ENTRIES)
   // the f-registers are mapped into the space above the x-registers
   val LOGICAL_REG_COUNT = if (usingFPU) 64 else 32
   val LREG_SZ           = log2Up(LOGICAL_REG_COUNT)
   val IPREG_SZ          = log2Up(numIntPhysRegs)
   val FPREG_SZ          = log2Up(numFpPhysRegs)
   val PREG_SZ          = IPREG_SZ max FPREG_SZ
   val MEM_ADDR_SZ       = log2Up(NUM_LSU_ENTRIES)
   val MAX_ST_COUNT      = (1 << MEM_ADDR_SZ)
   val MAX_LD_COUNT      = (1 << MEM_ADDR_SZ)
   val BR_TAG_SZ         = log2Up(MAX_BR_COUNT)
   val NUM_BROB_ENTRIES  = NUM_ROB_ROWS //TODO explore smaller BROBs
   val BROB_ADDR_SZ      = log2Up(NUM_BROB_ENTRIES)

   require (numIntPhysRegs >= (32 + DECODE_WIDTH))
   require (numFpPhysRegs >= (32 + DECODE_WIDTH))
   require (MAX_BR_COUNT >=2)
   require (NUM_ROB_ROWS % 2 == 0)
   require (NUM_ROB_ENTRIES % DECODE_WIDTH == 0)
   require (isPow2(NUM_LSU_ENTRIES))
   require ((NUM_LSU_ENTRIES-1) > DECODE_WIDTH)


   //************************************
   // Custom Logic

   val enableCustomRf      = boomParams.enableCustomRf
   val enableCustomRfModel = boomParams.enableCustomRfModel

   //************************************
   // Non-BOOM parameters

   val corePAddrBits = paddrBits
   val corePgIdxBits = pgIdxBits
}


}<|MERGE_RESOLUTION|>--- conflicted
+++ resolved
@@ -35,11 +35,8 @@
    enableBranchPredictor: Boolean = false,
    enableBpdUModeOnly: Boolean = false,
    enableBpdUSModeHistory: Boolean = false,
-<<<<<<< HEAD
-=======
    enableBpdF2Redirect: Boolean = false,
    enableBpdF3Redirect: Boolean = true,
->>>>>>> 81337e7a
    btb: BTBsaParameters = BTBsaParameters(),
    tage: Option[TageParameters] = None,
    gshare: Option[GShareParameters] = None,
