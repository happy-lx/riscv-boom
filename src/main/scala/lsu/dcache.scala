//******************************************************************************
// Ported from Rocket-Chip
// See LICENSE.Berkeley and LICENSE.SiFive in Rocket-Chip for license details.
//------------------------------------------------------------------------------
//------------------------------------------------------------------------------

package boom.lsu

import chisel3._
import chisel3.util._

import freechips.rocketchip.config.Parameters
import freechips.rocketchip.diplomacy._
import freechips.rocketchip.tilelink._
import freechips.rocketchip.tile._
import freechips.rocketchip.util._
import freechips.rocketchip.rocket._

import boom.common._
import boom.exu.BrUpdateInfo
import boom.util.{IsKilledByBranch, GetNewBrMask, BranchKillableQueue, IsOlder, UpdateBrMask, AgePriorityEncoder, WrapInc, Transpose}


class BoomWritebackUnit(implicit edge: TLEdgeOut, p: Parameters) extends L1HellaCacheModule()(p) {
  val io = new Bundle {
    val req = Flipped(Decoupled(new WritebackReq(edge.bundle)))
    val meta_read = Decoupled(new L1MetaReadReq)
    val resp = Output(Bool())
    val idx = Output(Valid(UInt()))
    val data_req = Decoupled(new L1DataReadReq)
    val data_resp = Input(UInt(encRowBits.W))
    val mem_grant = Input(Bool())
    val release = Decoupled(new TLBundleC(edge.bundle))
    val lsu_release = Decoupled(new TLBundleC(edge.bundle))
  }

  val req = Reg(new WritebackReq(edge.bundle))
  val s_invalid :: s_fill_buffer :: s_lsu_release :: s_active :: s_grant :: Nil = Enum(5)
  val state = RegInit(s_invalid)
  val r1_data_req_fired = RegInit(false.B)
  val r2_data_req_fired = RegInit(false.B)
  val r1_data_req_cnt = Reg(UInt(log2Up(refillCycles+1).W))
  val r2_data_req_cnt = Reg(UInt(log2Up(refillCycles+1).W))
  val data_req_cnt = RegInit(0.U(log2Up(refillCycles+1).W))
  val (_, last_beat, all_beats_done, beat_count) = edge.count(io.release)
  val wb_buffer = Reg(Vec(refillCycles, UInt(encRowBits.W)))
  val acked = RegInit(false.B)

  io.idx.valid       := state =/= s_invalid
  io.idx.bits        := req.idx
  io.release.valid   := false.B
  io.release.bits    := DontCare
  io.req.ready       := false.B
  io.meta_read.valid := false.B
  io.meta_read.bits  := DontCare
  io.data_req.valid  := false.B
  io.data_req.bits   := DontCare
  io.resp            := false.B
  io.lsu_release.valid := false.B



  val r_address = Cat(req.tag, req.idx) << blockOffBits
  val id = cfg.nMSHRs
  val probeResponse = edge.ProbeAck(
                          fromSource = id.U,
                          toAddress = r_address,
                          lgSize = lgCacheBlockBytes.U,
                          reportPermissions = req.param,
                          data = wb_buffer(data_req_cnt))

  val voluntaryRelease = edge.Release(
                          fromSource = id.U,
                          toAddress = r_address,
                          lgSize = lgCacheBlockBytes.U,
                          shrinkPermissions = req.param,
                          data = wb_buffer(data_req_cnt))._2


  when (state === s_invalid) {
    io.req.ready := true.B
    when (io.req.fire()) {
      state := s_fill_buffer
      data_req_cnt := 0.U
      req := io.req.bits
      acked := false.B
    }
  } .elsewhen (state === s_fill_buffer) {
    io.meta_read.valid := data_req_cnt < refillCycles.U
    io.meta_read.bits.idx := req.idx
    io.meta_read.bits.tag := req.tag

    io.data_req.valid := data_req_cnt < refillCycles.U
    io.data_req.bits.way_en := req.way_en
    io.data_req.bits.addr := (if(refillCycles > 1)
                              Cat(req.idx, data_req_cnt(log2Up(refillCycles)-1,0))
                            else req.idx) << rowOffBits

    r1_data_req_fired := false.B
    r1_data_req_cnt   := 0.U
    r2_data_req_fired := r1_data_req_fired
    r2_data_req_cnt   := r1_data_req_cnt
    when (io.data_req.fire() && io.meta_read.fire()) {
      r1_data_req_fired := true.B
      r1_data_req_cnt   := data_req_cnt
      data_req_cnt := data_req_cnt + 1.U
    }
    when (r2_data_req_fired) {
      wb_buffer(r2_data_req_cnt) := io.data_resp
      when (r2_data_req_cnt === (refillCycles-1).U) {
        io.resp := true.B
        state := s_lsu_release
        data_req_cnt := 0.U
      }
    }
  } .elsewhen (state === s_lsu_release) {
    io.lsu_release.valid := true.B
    io.lsu_release.bits := probeResponse
    when (io.lsu_release.fire()) {
     state := s_active
    }
  } .elsewhen (state === s_active) {
    io.release.valid := data_req_cnt < refillCycles.U
    io.release.bits := Mux(req.voluntary, voluntaryRelease, probeResponse)

    when (io.mem_grant) {
      acked := true.B
    }
    when (io.release.fire()) {
      data_req_cnt := data_req_cnt + 1.U
    }
    when ((data_req_cnt === (refillCycles-1).U) && io.release.fire()) {
      state := Mux(req.voluntary, s_grant, s_invalid)
    }
  } .elsewhen (state === s_grant) {
    when (io.mem_grant) {
      acked := true.B
    }
    when (acked) {
      state := s_invalid
    }
  }
}

class BoomProbeUnit(implicit edge: TLEdgeOut, p: Parameters) extends L1HellaCacheModule()(p) {
  val io = new Bundle {
    val req = Flipped(Decoupled(new TLBundleB(edge.bundle)))
    val rep = Decoupled(new TLBundleC(edge.bundle))
    val meta_read = Decoupled(new L1MetaReadReq)
    val meta_write = Decoupled(new L1MetaWriteReq)
    val wb_req = Decoupled(new WritebackReq(edge.bundle))
    val way_en = Input(UInt(nWays.W))
    val wb_rdy = Input(Bool()) // Is writeback unit currently busy? If so need to retry meta read when its done
    val mshr_rdy = Input(Bool()) // Is MSHR ready for this request to proceed?
    val mshr_wb_rdy = Output(Bool()) // Should we block MSHR writebacks while we finish our own?
    val block_state = Input(new ClientMetadata())
    val lsu_release = Decoupled(new TLBundleC(edge.bundle))
  }

  val (s_invalid :: s_meta_read :: s_meta_resp :: s_mshr_req ::
       s_mshr_resp :: s_lsu_release :: s_release :: s_writeback_req :: s_writeback_resp ::
       s_meta_write :: s_meta_write_resp :: Nil) = Enum(11)
  val state = RegInit(s_invalid)

  val req = Reg(new TLBundleB(edge.bundle))
  val req_idx = req.address(idxMSB, idxLSB)
  val req_tag = req.address >> untagBits

  val way_en = Reg(UInt())
  val tag_matches = way_en.orR
  val old_coh = Reg(new ClientMetadata)
  val miss_coh = ClientMetadata.onReset
  val reply_coh = Mux(tag_matches, old_coh, miss_coh)
  val (is_dirty, report_param, new_coh) = reply_coh.onProbe(req.param)

  io.req.ready := state === s_invalid
  io.rep.valid := state === s_release
  io.rep.bits := edge.ProbeAck(req, report_param)

  assert(!io.rep.valid || !edge.hasData(io.rep.bits),
    "ProbeUnit should not send ProbeAcks with data, WritebackUnit should handle it")

  io.meta_read.valid := state === s_meta_read
  io.meta_read.bits.idx := req_idx
  io.meta_read.bits.tag := req_tag

  io.meta_write.valid := state === s_meta_write
  io.meta_write.bits.way_en := way_en
  io.meta_write.bits.idx := req_idx
  io.meta_write.bits.data.tag := req_tag
  io.meta_write.bits.data.coh := new_coh

  io.wb_req.valid := state === s_writeback_req
  io.wb_req.bits.source := req.source
  io.wb_req.bits.idx := req_idx
  io.wb_req.bits.tag := req_tag
  io.wb_req.bits.param := report_param
  io.wb_req.bits.way_en := way_en
  io.wb_req.bits.voluntary := false.B


  io.mshr_wb_rdy := !state.isOneOf(s_release, s_writeback_req, s_writeback_resp, s_meta_write, s_meta_write_resp)

  io.lsu_release.valid := state === s_lsu_release
  io.lsu_release.bits  := edge.ProbeAck(req, report_param)

  // state === s_invalid
  when (state === s_invalid) {
    when (io.req.fire()) {
      state := s_meta_read
      req := io.req.bits
    }
  } .elsewhen (state === s_meta_read) {
    when (io.meta_read.fire()) {
      state := s_meta_resp
    }
  } .elsewhen (state === s_meta_resp) {
    // we need to wait one cycle for the metadata to be read from the array
    state := s_mshr_req
  } .elsewhen (state === s_mshr_req) {
    old_coh := io.block_state
    way_en := io.way_en
    // if the read didn't go through, we need to retry
    state := Mux(io.mshr_rdy && io.wb_rdy, s_mshr_resp, s_meta_read)
  } .elsewhen (state === s_mshr_resp) {
    state := Mux(tag_matches && is_dirty, s_writeback_req, s_lsu_release)
  } .elsewhen (state === s_lsu_release) {
    when (io.lsu_release.fire()) {
      state := s_release
    }
  } .elsewhen (state === s_release) {
    when (io.rep.ready) {
      state := Mux(tag_matches, s_meta_write, s_invalid)
    }
  } .elsewhen (state === s_writeback_req) {
    when (io.wb_req.fire()) {
      state := s_writeback_resp
    }
  } .elsewhen (state === s_writeback_resp) {
    // wait for the writeback request to finish before updating the metadata
    when (io.wb_req.ready) {
      state := s_meta_write
    }
  } .elsewhen (state === s_meta_write) {
    when (io.meta_write.fire()) {
      state := s_meta_write_resp
    }
  } .elsewhen (state === s_meta_write_resp) {
    state := s_invalid
  }
}

class BoomL1MetaReadReq(implicit p: Parameters) extends BoomBundle()(p) {
  val req = Vec(memWidth, new L1MetaReadReq)
}

class BoomL1DataReadReq(implicit p: Parameters) extends BoomBundle()(p) {
  val req = Vec(memWidth, new L1DataReadReq)
  val valid = Vec(memWidth, Bool())
}

abstract class AbstractBoomDataArray(implicit p: Parameters) extends BoomModule with HasL1HellaCacheParameters {
  val io = IO(new BoomBundle {
    val read  = Input(Vec(memWidth, Valid(new L1DataReadReq)))
    val write = Input(Valid(new L1DataWriteReq))
    val resp  = Output(Vec(memWidth, Vec(nWays, Bits(encRowBits.W))))
    val nacks = Output(Vec(memWidth, Bool()))
  })

  def pipeMap[T <: Data](f: Int => T) = VecInit((0 until memWidth).map(f))

}

class BoomDuplicatedDataArray(implicit p: Parameters) extends AbstractBoomDataArray
{

  val waddr = io.write.bits.addr >> rowOffBits
  for (j <- 0 until memWidth) {

    val raddr = io.read(j).bits.addr >> rowOffBits
    for (w <- 0 until nWays) {
      val (array, omSRAM) = DescribedSRAM(
        name = s"array_${w}_${j}",
        desc = "Non-blocking DCache Data Array",
        size = nSets * refillCycles,
        data = Vec(rowWords, Bits(encDataBits.W))
      )
      when (io.write.bits.way_en(w) && io.write.valid) {
        val data = VecInit((0 until rowWords) map (i => io.write.bits.data(encDataBits*(i+1)-1,encDataBits*i)))
        array.write(waddr, data, io.write.bits.wmask.asBools)
      }
      io.resp(j)(w) := RegNext(array.read(raddr, io.read(j).bits.way_en(w) && io.read(j).valid).asUInt)
    }
    io.nacks(j) := false.B
  }
}

class BoomBankedDataArray(implicit p: Parameters) extends AbstractBoomDataArray {

  val nBanks   = boomParams.numDCacheBanks
  val bankSize = nSets * refillCycles / nBanks
  require (nBanks >= memWidth)
  require (bankSize > 0)

  val bankBits    = log2Ceil(nBanks)
  val bankOffBits = log2Ceil(rowWords) + log2Ceil(wordBytes)
  val bidxBits    = log2Ceil(bankSize)
  val bidxOffBits = bankOffBits + bankBits

  //----------------------------------------------------------------------------------------------------

  val s0_rbanks = if (nBanks > 1) VecInit(io.read.map(r => (r.bits.addr >> bankOffBits)(bankBits-1,0))) else VecInit(0.U)
  val s0_wbank  = if (nBanks > 1) (io.write.bits.addr >> bankOffBits)(bankBits-1,0) else 0.U
  val s0_ridxs  = VecInit(io.read.map(r => (r.bits.addr >> bidxOffBits)(bidxBits-1,0)))
  val s0_widx   = (io.write.bits.addr >> bidxOffBits)(bidxBits-1,0)

  val s0_read_valids    = VecInit(io.read.map(_.valid))
  val s0_bank_conflicts = pipeMap(w => (0 until w).foldLeft(false.B)((c,i) => c || io.read(i).valid && s0_rbanks(i) === s0_rbanks(w)))
  val s0_do_bank_read   = s0_read_valids zip s0_bank_conflicts map {case (v,c) => v && !c}
  val s0_bank_read_gnts = Transpose(VecInit(s0_rbanks zip s0_do_bank_read map {case (b,d) => VecInit((UIntToOH(b) & Fill(nBanks,d)).asBools)}))
  val s0_bank_write_gnt = (UIntToOH(s0_wbank) & Fill(nBanks, io.write.valid)).asBools

  //----------------------------------------------------------------------------------------------------

  val s1_rbanks         = RegNext(s0_rbanks)
  val s1_ridxs          = RegNext(s0_ridxs)
  val s1_read_valids    = RegNext(s0_read_valids)
  val s1_pipe_selection = pipeMap(i => VecInit(PriorityEncoderOH(pipeMap(j =>
                            if (j < i) s1_read_valids(j) && s1_rbanks(j) === s1_rbanks(i)
                            else if (j == i) true.B else false.B))))
  val s1_ridx_match     = pipeMap(i => pipeMap(j => if (j < i) s1_ridxs(j) === s1_ridxs(i)
                                                    else if (j == i) true.B else false.B))
  val s1_nacks          = pipeMap(w => s1_read_valids(w) && (s1_pipe_selection(w).asUInt & ~s1_ridx_match(w).asUInt).orR)
  val s1_bank_selection = pipeMap(w => Mux1H(s1_pipe_selection(w), s1_rbanks))

  //----------------------------------------------------------------------------------------------------

  val s2_bank_selection = RegNext(s1_bank_selection)
  val s2_nacks          = RegNext(s1_nacks)

  for (w <- 0 until nWays) {
    val s2_bank_reads = Reg(Vec(nBanks, Bits(encRowBits.W)))

    for (b <- 0 until nBanks) {
      val (array, omSRAM) = DescribedSRAM(
        name = s"array_${w}_${b}",
        desc = "Non-blocking DCache Data Array",
        size = bankSize,
        data = Vec(rowWords, Bits(encDataBits.W))
      )
      val ridx = Mux1H(s0_bank_read_gnts(b), s0_ridxs)
      val way_en = Mux1H(s0_bank_read_gnts(b), io.read.map(_.bits.way_en))
      s2_bank_reads(b) := array.read(ridx, way_en(w) && s0_bank_read_gnts(b).reduce(_||_)).asUInt

      when (io.write.bits.way_en(w) && s0_bank_write_gnt(b)) {
        val data = VecInit((0 until rowWords) map (i => io.write.bits.data(encDataBits*(i+1)-1,encDataBits*i)))
        array.write(s0_widx, data, io.write.bits.wmask.asBools)
      }
    }

    for (i <- 0 until memWidth) {
      io.resp(i)(w) := s2_bank_reads(s2_bank_selection(i))
    }
  }

  io.nacks := s2_nacks
}

/**
 * Top level class wrapping a non-blocking dcache.
 *
 * @param hartid hardware thread for the cache
 */
class BoomNonBlockingDCache(hartid: Int)(implicit p: Parameters) extends LazyModule
{
  private val tileParams = p(TileKey)
  protected val cfg = tileParams.dcache.get

  protected def cacheClientParameters = cfg.scratch.map(x => Seq()).getOrElse(Seq(TLClientParameters(
    name          = s"Core ${hartid} DCache",
    sourceId      = IdRange(0, 1 max (cfg.nMSHRs + 1)),
    supportsProbe = TransferSizes(cfg.blockBytes, cfg.blockBytes))))

  protected def mmioClientParameters = Seq(TLClientParameters(
    name          = s"Core ${hartid} DCache MMIO",
    sourceId      = IdRange(cfg.nMSHRs + 1, cfg.nMSHRs + 1 + cfg.nMMIOs),
    requestFifo   = true))

  val node = TLClientNode(Seq(TLClientPortParameters(
    cacheClientParameters ++ mmioClientParameters,
    minLatency = 1)))

  lazy val module = new BoomNonBlockingDCacheModule(this)

  def flushOnFenceI = cfg.scratch.isEmpty && !node.edges.out(0).manager.managers.forall(m => !m.supportsAcquireT || !m.executable || m.regionType >= RegionType.TRACKED || m.regionType <= RegionType.IDEMPOTENT)

  require(!tileParams.core.haveCFlush || cfg.scratch.isEmpty, "CFLUSH_D_L1 instruction requires a D$")
}


class BoomDCacheBundle(implicit p: Parameters, edge: TLEdgeOut) extends BoomBundle()(p) {
  val hartid = Input(UInt(hartIdLen.W))
  val errors = new DCacheErrors
  val lsu   = Flipped(new LSUDMemIO)
}

class BoomNonBlockingDCacheModule(outer: BoomNonBlockingDCache) extends LazyModuleImp(outer)
  with HasL1HellaCacheParameters
  with HasBoomCoreParameters
{
  implicit val edge = outer.node.edges.out(0)
  val (tl_out, _) = outer.node.out(0)
  val io = IO(new BoomDCacheBundle)

  private val fifoManagers = edge.manager.managers.filter(TLFIFOFixer.allVolatile)
  fifoManagers.foreach { m =>
    require (m.fifoId == fifoManagers.head.fifoId,
      s"IOMSHRs must be FIFO for all regions with effects, but HellaCache sees ${m.nodePath.map(_.name)}")
  }

  def widthMap[T <: Data](f: Int => T) = VecInit((0 until memWidth).map(f))

  val t_replay :: t_probe :: t_wb :: t_mshr_meta_read :: t_lsu :: t_prefetch :: Nil = Enum(6)

  val wb = Module(new BoomWritebackUnit)
  val prober = Module(new BoomProbeUnit)
  val mshrs = Module(new BoomMSHRFile)
  mshrs.io.clear_all    := io.lsu.force_order
<<<<<<< HEAD
  mshrs.io.brupdate     := io.lsu.brupdate
=======
  mshrs.io.brupdate       := io.lsu.brupdate
>>>>>>> 96409013
  mshrs.io.exception    := io.lsu.exception
  mshrs.io.rob_pnr_idx  := io.lsu.rob_pnr_idx
  mshrs.io.rob_head_idx := io.lsu.rob_head_idx

  // tags
  def onReset = L1Metadata(0.U, ClientMetadata.onReset)
  val meta = Seq.fill(memWidth) { Module(new L1MetadataArray(onReset _)) }
  val metaWriteArb = Module(new Arbiter(new L1MetaWriteReq, 2))
  // 0 goes to MSHR refills, 1 goes to prober
  val metaReadArb = Module(new Arbiter(new BoomL1MetaReadReq, 6))
  // 0 goes to MSHR replays, 1 goes to prober, 2 goes to wb, 3 goes to MSHR meta read,
  // 4 goes to pipeline, 5 goes to prefetcher

  metaReadArb.io.in := DontCare
  for (w <- 0 until memWidth) {
    meta(w).io.write.valid := metaWriteArb.io.out.fire()
    meta(w).io.write.bits  := metaWriteArb.io.out.bits
    meta(w).io.read.valid  := metaReadArb.io.out.valid
    meta(w).io.read.bits   := metaReadArb.io.out.bits.req(w)
  }
  metaReadArb.io.out.ready  := meta.map(_.io.read.ready).reduce(_||_)
  metaWriteArb.io.out.ready := meta.map(_.io.write.ready).reduce(_||_)

  // data
  val data = Module(if (boomParams.numDCacheBanks == 1) new BoomDuplicatedDataArray else new BoomBankedDataArray)
  val dataWriteArb = Module(new Arbiter(new L1DataWriteReq, 2))
  // 0 goes to pipeline, 1 goes to MSHR refills
  val dataReadArb = Module(new Arbiter(new BoomL1DataReadReq, 3))
  // 0 goes to MSHR replays, 1 goes to wb, 2 goes to pipeline
  dataReadArb.io.in := DontCare

  for (w <- 0 until memWidth) {
    data.io.read(w).valid := dataReadArb.io.out.bits.valid(w) && dataReadArb.io.out.valid
    data.io.read(w).bits  := dataReadArb.io.out.bits.req(w)
  }
  dataReadArb.io.out.ready := true.B

  data.io.write.valid := dataWriteArb.io.out.fire()
  data.io.write.bits  := dataWriteArb.io.out.bits
  dataWriteArb.io.out.ready := true.B

  // ------------
  // New requests

  io.lsu.req.ready := metaReadArb.io.in(4).ready && dataReadArb.io.in(2).ready
  metaReadArb.io.in(4).valid := io.lsu.req.valid
  dataReadArb.io.in(2).valid := io.lsu.req.valid
  for (w <- 0 until memWidth) {
    // Tag read for new requests
    metaReadArb.io.in(4).bits.req(w).idx    := io.lsu.req.bits(w).bits.addr >> blockOffBits
    metaReadArb.io.in(4).bits.req(w).way_en := DontCare
    metaReadArb.io.in(4).bits.req(w).tag    := DontCare
    // Data read for new requests
    dataReadArb.io.in(2).bits.valid(w)      := io.lsu.req.bits(w).valid
    dataReadArb.io.in(2).bits.req(w).addr   := io.lsu.req.bits(w).bits.addr
    dataReadArb.io.in(2).bits.req(w).way_en := ~0.U(nWays.W)
  }

  // ------------
  // MSHR Replays
  val replay_req = Wire(Vec(memWidth, new BoomDCacheReq))
  replay_req               := DontCare
  replay_req(0).uop        := mshrs.io.replay.bits.uop
  replay_req(0).addr       := mshrs.io.replay.bits.addr
  replay_req(0).data       := mshrs.io.replay.bits.data
  replay_req(0).is_hella   := mshrs.io.replay.bits.is_hella
  mshrs.io.replay.ready    := metaReadArb.io.in(0).ready && dataReadArb.io.in(0).ready
  // Tag read for MSHR replays
  // We don't actually need to read the metadata, for replays we already know our way
  metaReadArb.io.in(0).valid              := mshrs.io.replay.valid
  metaReadArb.io.in(0).bits.req(0).idx    := mshrs.io.replay.bits.addr >> blockOffBits
  metaReadArb.io.in(0).bits.req(0).way_en := DontCare
  metaReadArb.io.in(0).bits.req(0).tag    := DontCare
  // Data read for MSHR replays
  dataReadArb.io.in(0).valid              := mshrs.io.replay.valid
  dataReadArb.io.in(0).bits.req(0).addr   := mshrs.io.replay.bits.addr
  dataReadArb.io.in(0).bits.req(0).way_en := mshrs.io.replay.bits.way_en
  dataReadArb.io.in(0).bits.valid         := widthMap(w => (w == 0).B)

  io.lsu.replay_wb_col := Mux(mshrs.io.replay.valid && isRead(replay_req(0).uop.mem_cmd), replay_req(0).uop.pdst_col, 0.U)

  // -----------
  // MSHR Meta read
  val mshr_read_req = Wire(Vec(memWidth, new BoomDCacheReq))
  mshr_read_req             := DontCare
  mshr_read_req(0).uop      := NullMicroOp
  mshr_read_req(0).addr     := Cat(mshrs.io.meta_read.bits.tag, mshrs.io.meta_read.bits.idx) << blockOffBits
  mshr_read_req(0).data     := DontCare
  mshr_read_req(0).is_hella := false.B
  metaReadArb.io.in(3).valid       := mshrs.io.meta_read.valid
  metaReadArb.io.in(3).bits.req(0) := mshrs.io.meta_read.bits
  mshrs.io.meta_read.ready         := metaReadArb.io.in(3).ready



  // -----------
  // Write-backs
  val wb_fire = wb.io.meta_read.fire() && wb.io.data_req.fire()
  val wb_req = Wire(Vec(memWidth, new BoomDCacheReq))
  wb_req             := DontCare
  wb_req(0).uop      := NullMicroOp
  wb_req(0).addr     := Cat(wb.io.meta_read.bits.tag, wb.io.data_req.bits.addr)
  wb_req(0).data     := DontCare
  wb_req(0).is_hella := false.B
  // Couple the two decoupled interfaces of the WBUnit's meta_read and data_read
  // Tag read for write-back
  metaReadArb.io.in(2).valid        := wb.io.meta_read.valid
  metaReadArb.io.in(2).bits.req(0)  := wb.io.meta_read.bits
  wb.io.meta_read.ready := metaReadArb.io.in(2).ready && dataReadArb.io.in(1).ready
  // Data read for write-back
  dataReadArb.io.in(1).valid        := wb.io.data_req.valid
  dataReadArb.io.in(1).bits.req(0)  := wb.io.data_req.bits
  dataReadArb.io.in(1).bits.valid   := widthMap(w => (w == 0).B)
  wb.io.data_req.ready  := metaReadArb.io.in(2).ready && dataReadArb.io.in(1).ready
  assert(!(wb.io.meta_read.fire() ^ wb.io.data_req.fire()))

  // -------
  // Prober
  val prober_fire  = prober.io.meta_read.fire()
  val prober_req   = Wire(Vec(memWidth, new BoomDCacheReq))
  prober_req             := DontCare
  prober_req(0).uop      := NullMicroOp
  prober_req(0).addr     := Cat(prober.io.meta_read.bits.tag, prober.io.meta_read.bits.idx) << blockOffBits
  prober_req(0).data     := DontCare
  prober_req(0).is_hella := false.B
  // Tag read for prober
  metaReadArb.io.in(1).valid       := prober.io.meta_read.valid
  metaReadArb.io.in(1).bits.req(0) := prober.io.meta_read.bits
  prober.io.meta_read.ready := metaReadArb.io.in(1).ready
  // Prober does not need to read data array

  // -------
  // Prefetcher
  val prefetch_fire = mshrs.io.prefetch.fire()
  val prefetch_req  = Wire(Vec(memWidth, new BoomDCacheReq))
  prefetch_req    := DontCare
  prefetch_req(0) := mshrs.io.prefetch.bits
  // Tag read for prefetch
  metaReadArb.io.in(5).valid              := mshrs.io.prefetch.valid
  metaReadArb.io.in(5).bits.req(0).idx    := mshrs.io.prefetch.bits.addr >> blockOffBits
  metaReadArb.io.in(5).bits.req(0).way_en := DontCare
  metaReadArb.io.in(5).bits.req(0).tag    := DontCare
  mshrs.io.prefetch.ready := metaReadArb.io.in(5).ready
  // Prefetch does not need to read data array

  val s0_valid = Mux(io.lsu.req.fire(), VecInit(io.lsu.req.bits.map(_.valid)),
                 Mux(mshrs.io.replay.fire() || wb_fire || prober_fire || prefetch_fire || mshrs.io.meta_read.fire(),
                                        VecInit(1.U(memWidth.W).asBools), VecInit(0.U(memWidth.W).asBools)))
  val s0_req   = Mux(io.lsu.req.fire()        , VecInit(io.lsu.req.bits.map(_.bits)),
                 Mux(wb_fire                  , wb_req,
                 Mux(prober_fire              , prober_req,
                 Mux(prefetch_fire            , prefetch_req,
                 Mux(mshrs.io.meta_read.fire(), mshr_read_req
                                              , replay_req)))))
  val s0_type  = Mux(io.lsu.req.fire()        , t_lsu,
                 Mux(wb_fire                  , t_wb,
                 Mux(prober_fire              , t_probe,
                 Mux(prefetch_fire            , t_prefetch,
                 Mux(mshrs.io.meta_read.fire(), t_mshr_meta_read
                                              , t_replay)))))

  // Does this request need to send a response or nack
  val s0_send_resp_or_nack = Mux(io.lsu.req.fire(), s0_valid,
    VecInit(Mux(mshrs.io.replay.fire() && isRead(mshrs.io.replay.bits.uop.mem_cmd), 1.U(memWidth.W), 0.U(memWidth.W)).asBools))


  val s1_req          = RegNext(s0_req)
  for (w <- 0 until memWidth)
    s1_req(w).uop.br_mask := GetNewBrMask(io.lsu.brupdate, s0_req(w).uop)
  val s2_store_failed = Wire(Bool())
  val s1_valid = widthMap(w =>
                 RegNext(s0_valid(w)                                     &&
                         !IsKilledByBranch(io.lsu.brupdate, s0_req(w).uop) &&
                         !(io.lsu.exception && s0_req(w).uop.uses_ldq)   &&
                         !(s2_store_failed && io.lsu.req.fire() && s0_req(w).uop.uses_stq),
                         init=false.B))
  for (w <- 0 until memWidth)
    assert(!(io.lsu.s1_kill(w) && !RegNext(io.lsu.req.fire()) && !RegNext(io.lsu.req.bits(w).valid)))
  val s1_addr         = s1_req.map(_.addr)
  val s1_nack         = s1_addr.map(a => a(idxMSB,idxLSB) === prober.io.meta_write.bits.idx && !prober.io.req.ready)
  val s1_send_resp_or_nack = RegNext(s0_send_resp_or_nack)
  val s1_type         = RegNext(s0_type)

  val s1_mshr_meta_read_way_en = RegNext(mshrs.io.meta_read.bits.way_en)
  val s1_replay_way_en         = RegNext(mshrs.io.replay.bits.way_en) // For replays, the metadata isn't written yet
  val s1_wb_way_en             = RegNext(wb.io.data_req.bits.way_en)

  // tag check
  def wayMap[T <: Data](f: Int => T) = VecInit((0 until nWays).map(f))
  val s1_tag_eq_way = widthMap(i => wayMap((w: Int) => meta(i).io.resp(w).tag === (s1_addr(i) >> untagBits)).asUInt)
  val s1_tag_match_way = widthMap(i =>
                         Mux(s1_type === t_replay, s1_replay_way_en,
                         Mux(s1_type === t_wb,     s1_wb_way_en,
                         Mux(s1_type === t_mshr_meta_read, s1_mshr_meta_read_way_en,
                           wayMap((w: Int) => s1_tag_eq_way(i)(w) && meta(i).io.resp(w).coh.isValid()).asUInt))))

  val s1_wb_idx_matches = widthMap(i => (s1_addr(i)(untagBits-1,blockOffBits) === wb.io.idx.bits) && wb.io.idx.valid)

  val s2_req   = RegNext(s1_req)
  val s2_type  = RegNext(s1_type)
  val s2_valid = widthMap(w =>
                  RegNext(s1_valid(w) &&
                         !io.lsu.s1_kill(w) &&
                         !IsKilledByBranch(io.lsu.brupdate, s1_req(w).uop) &&
                         !(io.lsu.exception && s1_req(w).uop.uses_ldq) &&
                         !(s2_store_failed && (s1_type === t_lsu) && s1_req(w).uop.uses_stq)))
  for (w <- 0 until memWidth)
    s2_req(w).uop.br_mask := GetNewBrMask(io.lsu.brupdate, s1_req(w).uop)

  val s2_tag_match_way = RegNext(s1_tag_match_way)
  val s2_tag_match     = s2_tag_match_way.map(_.orR)
  val s2_hit_state     = widthMap(i => Mux1H(s2_tag_match_way(i), wayMap((w: Int) => RegNext(meta(i).io.resp(w).coh))))
  val s2_has_permission = widthMap(w => s2_hit_state(w).onAccess(s2_req(w).uop.mem_cmd)._1)
  val s2_new_hit_state  = widthMap(w => s2_hit_state(w).onAccess(s2_req(w).uop.mem_cmd)._3)

  val s2_hit = widthMap(w => (s2_tag_match(w) && s2_has_permission(w) && s2_hit_state(w) === s2_new_hit_state(w) && !mshrs.io.block_hit(w)) || s2_type.isOneOf(t_replay, t_wb))
  val s2_nack = Wire(Vec(memWidth, Bool()))
  assert(!(s2_type === t_replay && !s2_hit(0)), "Replays should always hit")
  assert(!(s2_type === t_wb && !s2_hit(0)), "Writeback should always see data hit")

  val s2_wb_idx_matches = RegNext(s1_wb_idx_matches)

  // lr/sc
  val debug_sc_fail_addr = RegInit(0.U)
  val debug_sc_fail_cnt  = RegInit(0.U(8.W))

  val lrsc_count = RegInit(0.U(log2Ceil(lrscCycles).W))
  val lrsc_valid = lrsc_count > lrscBackoff.U
  val lrsc_addr  = Reg(UInt())
  val s2_lr = s2_req(0).uop.mem_cmd === M_XLR && (!RegNext(s1_nack(0)) || s2_type === t_replay)
  val s2_sc = s2_req(0).uop.mem_cmd === M_XSC && (!RegNext(s1_nack(0)) || s2_type === t_replay)
  val s2_lrsc_addr_match = widthMap(w => lrsc_valid && lrsc_addr === (s2_req(w).addr >> blockOffBits))
  val s2_sc_fail = s2_sc && !s2_lrsc_addr_match(0)
  when (lrsc_count > 0.U) { lrsc_count := lrsc_count - 1.U }
  when (s2_valid(0) && ((s2_type === t_lsu && s2_hit(0) && !s2_nack(0)) ||
                     (s2_type === t_replay && s2_req(0).uop.mem_cmd =/= M_FLUSH_ALL))) {
    when (s2_lr) {
      lrsc_count := (lrscCycles - 1).U
      lrsc_addr := s2_req(0).addr >> blockOffBits
    }
    when (lrsc_count > 0.U) {
      lrsc_count := 0.U
    }
  }
  for (w <- 0 until memWidth) {
    when (s2_valid(w)                            &&
      s2_type === t_lsu                          &&
      !s2_hit(w)                                 &&
      !(s2_has_permission(w) && s2_tag_match(w)) &&
      s2_lrsc_addr_match(w)                      &&
      !s2_nack(w)) {
      lrsc_count := 0.U
    }
  }

  when (s2_valid(0)) {
    when (s2_req(0).addr === debug_sc_fail_addr) {
      when (s2_sc_fail) {
        debug_sc_fail_cnt := debug_sc_fail_cnt + 1.U
      } .elsewhen (s2_sc) {
        debug_sc_fail_cnt := 0.U
      }
    } .otherwise {
      when (s2_sc_fail) {
        debug_sc_fail_addr := s2_req(0).addr
        debug_sc_fail_cnt  := 1.U
      }
    }
  }
  assert(debug_sc_fail_cnt < 100.U, "L1DCache failed too many SCs in a row")

  val s2_data = Wire(Vec(memWidth, Vec(nWays, UInt(encRowBits.W))))
  for (i <- 0 until memWidth) {
    for (w <- 0 until nWays) {
      s2_data(i)(w) := data.io.resp(i)(w)
    }
  }

  val s2_data_muxed = widthMap(w => Mux1H(s2_tag_match_way(w), s2_data(w)))
  val s2_word_idx   = widthMap(w => if (rowWords == 1) 0.U else s2_req(w).addr(log2Up(rowWords*wordBytes)-1, log2Up(wordBytes)))

  // replacement policy
  val replacer = cacheParams.replacement
  val s1_replaced_way_en = UIntToOH(replacer.way)
  val s2_replaced_way_en = UIntToOH(RegNext(replacer.way))
  val s2_repl_meta = widthMap(i => Mux1H(s2_replaced_way_en, wayMap((w: Int) => RegNext(meta(i).io.resp(w))).toSeq))

  // nack because of incoming probe
  val s2_nack_hit    = RegNext(VecInit(s1_nack))
  // Nack when we hit something currently being evicted
  val s2_nack_victim = widthMap(w => s2_valid(w) &&  s2_hit(w) && mshrs.io.secondary_miss(w))
  // MSHRs not ready for request
  val s2_nack_miss   = widthMap(w => s2_valid(w) && !s2_hit(w) && !mshrs.io.req(w).ready)
  // Bank conflict on data arrays
  val s2_nack_data   = widthMap(w => data.io.nacks(w))
  // Can't allocate MSHR for same set currently being written back
  val s2_nack_wb     = widthMap(w => s2_valid(w) && !s2_hit(w) && s2_wb_idx_matches(w))

  s2_nack           := widthMap(w => (s2_nack_miss(w) || s2_nack_hit(w) || s2_nack_victim(w) || s2_nack_data(w) || s2_nack_wb(w)) && s2_type =/= t_replay)
  val s2_send_resp = widthMap(w => (RegNext(s1_send_resp_or_nack(w)) && !s2_nack(w) &&
                      (s2_hit(w) || (mshrs.io.req(w).fire() && isWrite(s2_req(w).uop.mem_cmd) && !isRead(s2_req(w).uop.mem_cmd)))))
  val s2_send_nack = widthMap(w => (RegNext(s1_send_resp_or_nack(w)) && s2_nack(w)))
  for (w <- 0 until memWidth)
    assert(!(s2_send_resp(w) && s2_send_nack(w)))

  // hits always send a response
  // If MSHR is not available, LSU has to replay this request later
  // If MSHR is available and this is only a store(not a amo), we don't need to wait for resp later
  s2_store_failed := s2_valid(0) && s2_nack(0) && s2_send_nack(0) && s2_req(0).uop.uses_stq

  // Miss handling
  for (w <- 0 until memWidth) {
    mshrs.io.req(w).valid := s2_valid(w)          &&
                            !s2_hit(w)            &&
                            !s2_nack_hit(w)       &&
                            !s2_nack_victim(w)    &&
                            !s2_nack_data(w)      &&
                            !s2_nack_wb(w)        &&
                             s2_type.isOneOf(t_lsu, t_prefetch)             &&
                            !IsKilledByBranch(io.lsu.brupdate, s2_req(w).uop) &&
                            !(io.lsu.exception && s2_req(w).uop.uses_ldq)   &&
                             (isPrefetch(s2_req(w).uop.mem_cmd) ||
                              isRead(s2_req(w).uop.mem_cmd)     ||
                              isWrite(s2_req(w).uop.mem_cmd))
    assert(!(mshrs.io.req(w).valid && s2_type === t_replay), "Replays should not need to go back into MSHRs")
    mshrs.io.req(w).bits             := DontCare
    mshrs.io.req(w).bits.uop         := s2_req(w).uop
    mshrs.io.req(w).bits.uop.br_mask := GetNewBrMask(io.lsu.brupdate, s2_req(w).uop)
    mshrs.io.req(w).bits.addr        := s2_req(w).addr
    mshrs.io.req(w).bits.tag_match   := s2_tag_match(w)
    mshrs.io.req(w).bits.old_meta    := Mux(s2_tag_match(w), L1Metadata(s2_repl_meta(w).tag, s2_hit_state(w)), s2_repl_meta(w))
    mshrs.io.req(w).bits.way_en      := Mux(s2_tag_match(w), s2_tag_match_way(w), s2_replaced_way_en)

    mshrs.io.req(w).bits.data        := s2_req(w).data
    mshrs.io.req(w).bits.is_hella    := s2_req(w).is_hella
    mshrs.io.req_is_probe(w)         := s2_type === t_probe && s2_valid(w)
  }

  mshrs.io.meta_resp.valid      := !s2_nack_hit(0) || prober.io.mshr_wb_rdy
  mshrs.io.meta_resp.bits       := Mux1H(s2_tag_match_way(0), RegNext(meta(0).io.resp))
  when (mshrs.io.req.map(_.fire()).reduce(_||_)) { replacer.miss }
  tl_out.a <> mshrs.io.mem_acquire

  // probes and releases
  prober.io.req.valid   := tl_out.b.valid && !lrsc_valid
  tl_out.b.ready        := prober.io.req.ready && !lrsc_valid
  prober.io.req.bits    := tl_out.b.bits
  prober.io.way_en      := s2_tag_match_way(0)
  prober.io.block_state := s2_hit_state(0)
  metaWriteArb.io.in(1) <> prober.io.meta_write
  prober.io.mshr_rdy    := mshrs.io.probe_rdy
  prober.io.wb_rdy      := (prober.io.meta_write.bits.idx =/= wb.io.idx.bits) || !wb.io.idx.valid
  mshrs.io.prober_idle  := prober.io.req.ready && !lrsc_valid

  // refills
  when (tl_out.d.bits.source === cfg.nMSHRs.U) {
    // This should be ReleaseAck
    tl_out.d.ready := true.B
    mshrs.io.mem_grant.valid := false.B
    mshrs.io.mem_grant.bits  := DontCare
  } .otherwise {
    // This should be GrantData
    mshrs.io.mem_grant <> tl_out.d
  }

  dataWriteArb.io.in(1) <> mshrs.io.refill
  metaWriteArb.io.in(0) <> mshrs.io.meta_write

  tl_out.e <> mshrs.io.mem_finish

  // writebacks
  val wbArb = Module(new Arbiter(new WritebackReq(edge.bundle), 2))
  // 0 goes to prober, 1 goes to MSHR evictions
  wbArb.io.in(0)       <> prober.io.wb_req
  wbArb.io.in(1)       <> mshrs.io.wb_req
  wb.io.req            <> wbArb.io.out
  wb.io.data_resp       := s2_data_muxed(0)
  mshrs.io.wb_resp      := wb.io.resp
  wb.io.mem_grant       := tl_out.d.fire() && tl_out.d.bits.source === cfg.nMSHRs.U


  TLArbiter.lowest(edge, io.lsu.release, wb.io.lsu_release, prober.io.lsu_release)
  io.lsu.release.valid := wb.io.lsu_release.valid || prober.io.lsu_release.valid
  TLArbiter.lowest(edge, tl_out.c, wb.io.release, prober.io.rep)

  io.lsu.perf.release := edge.done(tl_out.c)
  io.lsu.perf.acquire := edge.done(tl_out.a)

  // load data gen
  val s2_data_word_prebypass = widthMap(w => s2_data_muxed(w) >> Cat(s2_word_idx(w), 0.U(log2Ceil(coreDataBits).W)))
  val s2_data_word = Wire(Vec(memWidth, UInt()))

  val loadgen = (0 until memWidth).map { w =>
    new LoadGen(s2_req(w).uop.mem_size, s2_req(w).uop.mem_signed, s2_req(w).addr,
                s2_data_word(w), s2_sc && (w == 0).B, wordBytes)
  }
  // Mux between cache responses and uncache responses
  val cache_resp = Wire(Vec(memWidth, Valid(new BoomDCacheResp)))
  for (w <- 0 until memWidth) {
    cache_resp(w).valid         := s2_valid(w) && s2_send_resp(w)
    cache_resp(w).bits.uop      := s2_req(w).uop
    cache_resp(w).bits.data     := loadgen(w).data | s2_sc_fail
    cache_resp(w).bits.is_hella := s2_req(w).is_hella
  }

  val uncache_resp = Wire(Valid(new BoomDCacheResp))
  uncache_resp.bits     := mshrs.io.resp.bits
  uncache_resp.valid    := mshrs.io.resp.valid
  // We can backpressure the MSHRs, but not cache hits
  val mshrs_can_wb = !(cache_resp.map(resp => Mux(resp.valid, resp.bits.uop.pdst_col, 0.U)).reduce(_|_) & mshrs.io.resp.bits.uop.pdst_col).orR
  mshrs.io.resp.ready := !(cache_resp.map(_.valid).reduce(_&&_)) && mshrs_can_wb

  val resp = WireInit(cache_resp)
  var uncache_responding = false.B
  for (w <- 0 until memWidth) {
    val uncache_respond = !cache_resp(w).valid && !uncache_responding && mshrs_can_wb
    when (uncache_respond) {
      resp(w) := uncache_resp
    }
    uncache_responding = uncache_responding || uncache_respond
  }

  for (w <- 0 until memWidth) {
    io.lsu.resp(w).valid := resp(w).valid &&
                            !(io.lsu.exception && resp(w).bits.uop.uses_ldq) &&
                            !IsKilledByBranch(io.lsu.brupdate, resp(w).bits.uop)
    io.lsu.resp(w).bits  := UpdateBrMask(io.lsu.brupdate, resp(w).bits)

    io.lsu.nack(w).valid := s2_valid(w) && s2_send_nack(w) &&
                            !(io.lsu.exception && s2_req(w).uop.uses_ldq) &&
                            !IsKilledByBranch(io.lsu.brupdate, s2_req(w).uop)
    io.lsu.nack(w).bits  := UpdateBrMask(io.lsu.brupdate, s2_req(w))
    assert(!(io.lsu.nack(w).valid && s2_type =/= t_lsu))
  }

  // Store/amo hits
  val s3_req   = RegNext(s2_req(0))
  val s3_valid = RegNext(s2_valid(0) && s2_hit(0) && isWrite(s2_req(0).uop.mem_cmd) &&
                         !s2_sc_fail && !(s2_send_nack(0) && s2_nack(0)))
  for (w <- 1 until memWidth) {
    assert(!(s2_valid(w) && s2_hit(w) && isWrite(s2_req(w).uop.mem_cmd) &&
                         !s2_sc_fail && !(s2_send_nack(w) && s2_nack(w))),
      "Store must go through 0th pipe in L1D")
  }

  // For bypassing
  val s4_req   = RegNext(s3_req)
  val s4_valid = RegNext(s3_valid)
  val s5_req   = RegNext(s4_req)
  val s5_valid = RegNext(s4_valid)

  val s3_bypass = widthMap(w => s3_valid && ((s2_req(w).addr >> wordOffBits) === (s3_req.addr >> wordOffBits)))
  val s4_bypass = widthMap(w => s4_valid && ((s2_req(w).addr >> wordOffBits) === (s4_req.addr >> wordOffBits)))
  val s5_bypass = widthMap(w => s5_valid && ((s2_req(w).addr >> wordOffBits) === (s5_req.addr >> wordOffBits)))

  // Store -> Load bypassing
  for (w <- 0 until memWidth) {
    s2_data_word(w) := Mux(s3_bypass(w), s3_req.data,
                       Mux(s4_bypass(w), s4_req.data,
                       Mux(s5_bypass(w), s5_req.data,
                                         s2_data_word_prebypass(w))))
  }
  val amoalu   = Module(new AMOALU(xLen))
  amoalu.io.mask := new StoreGen(s2_req(0).uop.mem_size, s2_req(0).addr, 0.U, xLen/8).mask
  amoalu.io.cmd  := s2_req(0).uop.mem_cmd
  amoalu.io.lhs  := s2_data_word(0)
  amoalu.io.rhs  := s2_req(0).data


  s3_req.data := amoalu.io.out
  val s3_way   = RegNext(s2_tag_match_way(0))

  dataWriteArb.io.in(0).valid       := s3_valid
  dataWriteArb.io.in(0).bits.addr   := s3_req.addr
  dataWriteArb.io.in(0).bits.wmask  := UIntToOH(s3_req.addr.extract(rowOffBits-1,offsetlsb))
  dataWriteArb.io.in(0).bits.data   := Fill(rowWords, s3_req.data)
  dataWriteArb.io.in(0).bits.way_en := s3_way


  io.lsu.ordered := mshrs.io.fence_rdy && !s1_valid.reduce(_||_) && !s2_valid.reduce(_||_)
}<|MERGE_RESOLUTION|>--- conflicted
+++ resolved
@@ -426,11 +426,7 @@
   val prober = Module(new BoomProbeUnit)
   val mshrs = Module(new BoomMSHRFile)
   mshrs.io.clear_all    := io.lsu.force_order
-<<<<<<< HEAD
   mshrs.io.brupdate     := io.lsu.brupdate
-=======
-  mshrs.io.brupdate       := io.lsu.brupdate
->>>>>>> 96409013
   mshrs.io.exception    := io.lsu.exception
   mshrs.io.rob_pnr_idx  := io.lsu.rob_pnr_idx
   mshrs.io.rob_head_idx := io.lsu.rob_head_idx
