//******************************************************************************
// Copyright (c) 2011 - 2018, The Regents of the University of California (Regents).
// All Rights Reserved. See LICENSE and LICENSE.SiFive for license details.
//------------------------------------------------------------------------------
// Author: Christopher Celio
//------------------------------------------------------------------------------

//------------------------------------------------------------------------------
//------------------------------------------------------------------------------
// RISCV Processor Constants
//------------------------------------------------------------------------------
//------------------------------------------------------------------------------

package boom.common.constants

import chisel3._
import chisel3.util._

import freechips.rocketchip.config.Parameters
import freechips.rocketchip.util.Str
import freechips.rocketchip.rocket.RVCExpander

/**
 * Mixin indicating the debug flags that can be set for viewing different
 * debug printf's
 */
trait BOOMDebugConstants
{
  val DEBUG_PRINTF        = false // use the Chisel printf functionality
  val COMMIT_LOG_PRINTF   = false // dump commit state, for comparision against ISA sim
  val O3PIPEVIEW_PRINTF   = false // dump trace for O3PipeView from gem5
  val O3_CYCLE_TIME       = (1000)// "cycle" time expected by o3pipeview.py

  // When enabling DEBUG_PRINTF, the vertical whitespace can be padded out
  // such that viewing the *.out file in vim can line up veritically to
  // enable ctrl+f/ctrl+b to advance the *.out file one cycle without
  // moving the structures.
  val debugScreenheight  = 79

  // turn off stuff to dramatically reduce Chisel node count
  val DEBUG_PRINTF_LSU    = true && DEBUG_PRINTF
  val DEBUG_PRINTF_ROB    = true && DEBUG_PRINTF
  val DEBUG_PRINTF_TAGE   = true && DEBUG_PRINTF
  val DEBUG_PRINTF_FTQ    = true && DEBUG_PRINTF
  val DEBUG_PRINTF_IQ     = true && DEBUG_PRINTF

  if (O3PIPEVIEW_PRINTF) require (!DEBUG_PRINTF && !COMMIT_LOG_PRINTF)
}

/**
 * Mixin for branch prediction constants
 */
trait BrPredConstants
{
  val NOT_TAKEN = false.B
  val TAKEN = true.B
}

/**
 * Mixin for issue queue types
 */
trait IQType
{
  val IQT_SZ  = 3
  val IQT_INT = 1.U(IQT_SZ.W)
  val IQT_MEM = 2.U(IQT_SZ.W)
  val IQT_FP  = 4.U(IQT_SZ.W)

  val IQT_MFP = 6.U(IQT_SZ.W)
}

/**
 * Mixin for scalar operation constants
 */
trait ScalarOpConstants
{
  val X = BitPat("b?")
  val Y = BitPat("b1")
  val N = BitPat("b0")

  //************************************
  // Extra Constants

  //************************************
  // Control Signals

  // PC Select Signal
  val PC_PLUS4 = 0.U(2.W)  // PC + 4
  val PC_BRJMP = 1.U(2.W)  // brjmp_target
  val PC_JALR  = 2.U(2.W)  // jump_reg_target

  // Branch Type
  val BR_N   = 0.U(4.W)  // Next
  val BR_NE  = 1.U(4.W)  // Branch on NotEqual
  val BR_EQ  = 2.U(4.W)  // Branch on Equal
  val BR_GE  = 3.U(4.W)  // Branch on Greater/Equal
  val BR_GEU = 4.U(4.W)  // Branch on Greater/Equal Unsigned
  val BR_LT  = 5.U(4.W)  // Branch on Less Than
  val BR_LTU = 6.U(4.W)  // Branch on Less Than Unsigned
  val BR_J   = 7.U(4.W)  // Jump
  val BR_JR  = 8.U(4.W)  // Jump Register

  // RS1 Operand Select Signal
  val OP1_RS1 = 0.U(2.W) // Register Source #1
  val OP1_ZERO= 1.U(2.W)
  val OP1_PC  = 2.U(2.W)
  val OP1_X   = BitPat("b??")

  // RS2 Operand Select Signal
  val OP2_RS2 = 0.U(3.W) // Register Source #2
  val OP2_IMM = 1.U(3.W) // immediate
  val OP2_ZERO= 2.U(3.W) // constant 0
  val OP2_NEXT= 3.U(3.W) // constant 2/4 (for PC+2/4)
  val OP2_IMMC= 4.U(3.W) // for CSR imm found in RS1
  val OP2_X   = BitPat("b???")

  // Register File Write Enable Signal
  val REN_0   = false.B
  val REN_1   = true.B

  // Is 32b Word or 64b Doubldword?
  val SZ_DW = 1
  val DW_X   = true.B // Bool(xLen==64)
  val DW_32  = false.B
  val DW_64  = true.B
  val DW_XPR = true.B // Bool(xLen==64)

  // Memory Enable Signal
  val MEN_0   = false.B
  val MEN_1   = true.B
  val MEN_X   = false.B

  // Immediate Extend Select
  val IS_I   = 0.U(3.W)  // I-Type  (LD,ALU)
  val IS_S   = 1.U(3.W)  // S-Type  (ST)
  val IS_B   = 2.U(3.W)  // SB-Type (BR)
  val IS_U   = 3.U(3.W)  // U-Type  (LUI/AUIPC)
  val IS_J   = 4.U(3.W)  // UJ-Type (J/JAL)
  val IS_X   = BitPat("b???")

  // Decode Stage Control Signals
  val RT_FIX   = 0.U(2.W)
  val RT_FLT   = 1.U(2.W)
  val RT_PAS   = 3.U(2.W) // pass-through (prs1 := lrs1, etc)
  val RT_X     = 2.U(2.W) // not-a-register (but shouldn't get a busy-bit, etc.)
                             // TODO rename RT_NAR

<<<<<<< HEAD
   // Micro-op opcodes
   // TODO change micro-op opcodes into using enum
   val UOPC_SZ = 9
   val uopX    = BitPat.dontCare(UOPC_SZ)
   val uopNOP  =  0.U(UOPC_SZ.W)
   val uopLD   =  1.U(UOPC_SZ.W)
   val uopSTA  =  2.U(UOPC_SZ.W)  // store address generation
   val uopSTD  =  3.U(UOPC_SZ.W)  // store data generation
   val uopLUI  =  4.U(UOPC_SZ.W)

   val uopADDI =  5.U(UOPC_SZ.W)
   val uopANDI =  6.U(UOPC_SZ.W)
   val uopORI  =  7.U(UOPC_SZ.W)
   val uopXORI =  8.U(UOPC_SZ.W)
   val uopSLTI =  9.U(UOPC_SZ.W)
   val uopSLTIU= 10.U(UOPC_SZ.W)
   val uopSLLI = 11.U(UOPC_SZ.W)
   val uopSRAI = 12.U(UOPC_SZ.W)
   val uopSRLI = 13.U(UOPC_SZ.W)

   val uopSLL  = 14.U(UOPC_SZ.W)
   val uopADD  = 15.U(UOPC_SZ.W)
   val uopSUB  = 16.U(UOPC_SZ.W)
   val uopSLT  = 17.U(UOPC_SZ.W)
   val uopSLTU = 18.U(UOPC_SZ.W)
   val uopAND  = 19.U(UOPC_SZ.W)
   val uopOR   = 20.U(UOPC_SZ.W)
   val uopXOR  = 21.U(UOPC_SZ.W)
   val uopSRA  = 22.U(UOPC_SZ.W)
   val uopSRL  = 23.U(UOPC_SZ.W)

   val uopBEQ  = 24.U(UOPC_SZ.W)
   val uopBNE  = 25.U(UOPC_SZ.W)
   val uopBGE  = 26.U(UOPC_SZ.W)
   val uopBGEU = 27.U(UOPC_SZ.W)
   val uopBLT  = 28.U(UOPC_SZ.W)
   val uopBLTU = 29.U(UOPC_SZ.W)
   val uopCSRRW= 30.U(UOPC_SZ.W)
   val uopCSRRS= 31.U(UOPC_SZ.W)
   val uopCSRRC= 32.U(UOPC_SZ.W)
   val uopCSRRWI=33.U(UOPC_SZ.W)
   val uopCSRRSI=34.U(UOPC_SZ.W)
   val uopCSRRCI=35.U(UOPC_SZ.W)

   val uopJ    = 36.U(UOPC_SZ.W)
   val uopJAL  = 37.U(UOPC_SZ.W)
   val uopJALR = 38.U(UOPC_SZ.W)
   val uopAUIPC= 39.U(UOPC_SZ.W)

// val uopSRET = 40.U(UOPC_SZ.W)
   val uopCFLSH= 41.U(UOPC_SZ.W)
   val uopFENCE= 42.U(UOPC_SZ.W)

   val uopADDIW= 43.U(UOPC_SZ.W)
   val uopADDW = 44.U(UOPC_SZ.W)
   val uopSUBW = 45.U(UOPC_SZ.W)
   val uopSLLIW= 46.U(UOPC_SZ.W)
   val uopSLLW = 47.U(UOPC_SZ.W)
   val uopSRAIW= 48.U(UOPC_SZ.W)
   val uopSRAW = 49.U(UOPC_SZ.W)
   val uopSRLIW= 50.U(UOPC_SZ.W)
   val uopSRLW = 51.U(UOPC_SZ.W)
   val uopMUL  = 52.U(UOPC_SZ.W)
   val uopMULH = 53.U(UOPC_SZ.W)
   val uopMULHU= 54.U(UOPC_SZ.W)
   val uopMULHSU=55.U(UOPC_SZ.W)
   val uopMULW = 56.U(UOPC_SZ.W)
   val uopDIV  = 57.U(UOPC_SZ.W)
   val uopDIVU = 58.U(UOPC_SZ.W)
   val uopREM  = 59.U(UOPC_SZ.W)
   val uopREMU = 60.U(UOPC_SZ.W)
   val uopDIVW = 61.U(UOPC_SZ.W)
   val uopDIVUW= 62.U(UOPC_SZ.W)
   val uopREMW = 63.U(UOPC_SZ.W)
   val uopREMUW= 64.U(UOPC_SZ.W)

   val uopFENCEI    =  65.U(UOPC_SZ.W)
   //               =  66.U(UOPC_SZ.W)
   val uopAMO_AG    =  67.U(UOPC_SZ.W) // AMO-address gen (use normal STD for datagen)

   val uopFMV_S_X   =  68.U(UOPC_SZ.W)
   val uopFMV_D_X   =  69.U(UOPC_SZ.W)
   val uopFMV_X_S   =  70.U(UOPC_SZ.W)
   val uopFMV_X_D   =  71.U(UOPC_SZ.W)

   val uopFSGNJ_S   =  72.U(UOPC_SZ.W)
   val uopFSGNJ_D   =  73.U(UOPC_SZ.W)

   val uopFCVT_S_D  =  74.U(UOPC_SZ.W)
   val uopFCVT_D_S  =  75.U(UOPC_SZ.W)

   val uopFCVT_S_X  =  76.U(UOPC_SZ.W)
   val uopFCVT_D_X  =  77.U(UOPC_SZ.W)

   val uopFCVT_X_S  =  78.U(UOPC_SZ.W)
   val uopFCVT_X_D  =  79.U(UOPC_SZ.W)

   val uopCMPR_S    =  80.U(UOPC_SZ.W)
   val uopCMPR_D    =  81.U(UOPC_SZ.W)

   val uopFCLASS_S  =  82.U(UOPC_SZ.W)
   val uopFCLASS_D  =  83.U(UOPC_SZ.W)

   val uopFMINMAX_S =  84.U(UOPC_SZ.W)
   val uopFMINMAX_D =  85.U(UOPC_SZ.W)

   //               =  86.U(UOPC_SZ.W)
   val uopFADD_S    =  87.U(UOPC_SZ.W)
   val uopFSUB_S    =  88.U(UOPC_SZ.W)
   val uopFMUL_S    =  89.U(UOPC_SZ.W)
   val uopFADD_D    =  90.U(UOPC_SZ.W)
   val uopFSUB_D    =  91.U(UOPC_SZ.W)
   val uopFMUL_D    =  92.U(UOPC_SZ.W)

   val uopFMADD_S   =  93.U(UOPC_SZ.W)
   val uopFMSUB_S   =  94.U(UOPC_SZ.W)
   val uopFNMADD_S  =  95.U(UOPC_SZ.W)
   val uopFNMSUB_S  =  96.U(UOPC_SZ.W)
   val uopFMADD_D   =  97.U(UOPC_SZ.W)
   val uopFMSUB_D   =  98.U(UOPC_SZ.W)
   val uopFNMADD_D  =  99.U(UOPC_SZ.W)
   val uopFNMSUB_D  = 100.U(UOPC_SZ.W)

   val uopFDIV_S    = 101.U(UOPC_SZ.W)
   val uopFDIV_D    = 102.U(UOPC_SZ.W)
   val uopFSQRT_S   = 103.U(UOPC_SZ.W)
   val uopFSQRT_D   = 104.U(UOPC_SZ.W)

   val uopWFI       = 105.U(UOPC_SZ.W) // pass uop down the CSR pipeline
   val uopERET      = 106.U(UOPC_SZ.W) // pass uop down the CSR pipeline, also is ERET
   val uopSFENCE    = 107.U(UOPC_SZ.W)

   val uopROCC      = 108.U(UOPC_SZ.W)

   // The Bubble Instruction (Machine generated NOP)
   // Insert (XOR x0,x0,x0) which is different from software compiler
   // generated NOPs which are (ADDI x0, x0, 0).
   // Reasoning for this is to let visualizers and stat-trackers differentiate
   // between software NOPs and machine-generated Bubbles in the pipeline.
   val BUBBLE  = (0x4033).U(32.W)

   def NullMicroOp()(implicit p: Parameters): boom.common.MicroOp =
   {
      val uop = Wire(new boom.common.MicroOp()(p))
      uop            := DontCare // Overridden in the following lines
      uop.uopc       := uopNOP // maybe not required, but helps on asserts that try to catch spurious behavior
      uop.bypassable := false.B
      uop.fp_val     := false.B
      uop.uses_stq   := false.B
      uop.uses_ldq   := false.B
      uop.pdst       := 0.U
      uop.dst_rtype  := RT_X
      // TODO these unnecessary? used in regread stage?
      uop.is_br_or_jmp := false.B

      val cs = Wire(new boom.common.CtrlSignals())
      cs             := DontCare // Overridden in the following lines
      cs.br_type     := BR_N
      cs.rf_wen      := false.B
      cs.csr_cmd     := freechips.rocketchip.rocket.CSR.N
      cs.is_load     := false.B
      cs.is_sta      := false.B
      cs.is_std      := false.B

      uop.ctrl := cs
      uop
   }
=======
  // Micro-op opcodes
  // TODO change micro-op opcodes into using enum
  val UOPC_SZ = 9
  val uopX    = BitPat.dontCare(UOPC_SZ)
  val uopNOP  =  0.U(UOPC_SZ.W)
  val uopLD   =  1.U(UOPC_SZ.W)
  val uopSTA  =  2.U(UOPC_SZ.W)  // store address generation
  val uopSTD  =  3.U(UOPC_SZ.W)  // store data generation
  val uopLUI  =  4.U(UOPC_SZ.W)

  val uopADDI =  5.U(UOPC_SZ.W)
  val uopANDI =  6.U(UOPC_SZ.W)
  val uopORI  =  7.U(UOPC_SZ.W)
  val uopXORI =  8.U(UOPC_SZ.W)
  val uopSLTI =  9.U(UOPC_SZ.W)
  val uopSLTIU= 10.U(UOPC_SZ.W)
  val uopSLLI = 11.U(UOPC_SZ.W)
  val uopSRAI = 12.U(UOPC_SZ.W)
  val uopSRLI = 13.U(UOPC_SZ.W)

  val uopSLL  = 14.U(UOPC_SZ.W)
  val uopADD  = 15.U(UOPC_SZ.W)
  val uopSUB  = 16.U(UOPC_SZ.W)
  val uopSLT  = 17.U(UOPC_SZ.W)
  val uopSLTU = 18.U(UOPC_SZ.W)
  val uopAND  = 19.U(UOPC_SZ.W)
  val uopOR   = 20.U(UOPC_SZ.W)
  val uopXOR  = 21.U(UOPC_SZ.W)
  val uopSRA  = 22.U(UOPC_SZ.W)
  val uopSRL  = 23.U(UOPC_SZ.W)

  val uopBEQ  = 24.U(UOPC_SZ.W)
  val uopBNE  = 25.U(UOPC_SZ.W)
  val uopBGE  = 26.U(UOPC_SZ.W)
  val uopBGEU = 27.U(UOPC_SZ.W)
  val uopBLT  = 28.U(UOPC_SZ.W)
  val uopBLTU = 29.U(UOPC_SZ.W)
  val uopCSRRW= 30.U(UOPC_SZ.W)
  val uopCSRRS= 31.U(UOPC_SZ.W)
  val uopCSRRC= 32.U(UOPC_SZ.W)
  val uopCSRRWI=33.U(UOPC_SZ.W)
  val uopCSRRSI=34.U(UOPC_SZ.W)
  val uopCSRRCI=35.U(UOPC_SZ.W)

  val uopJ    = 36.U(UOPC_SZ.W)
  val uopJAL  = 37.U(UOPC_SZ.W)
  val uopJALR = 38.U(UOPC_SZ.W)
  val uopAUIPC= 39.U(UOPC_SZ.W)

//val uopSRET = 40.U(UOPC_SZ.W)
  val uopCFLSH= 41.U(UOPC_SZ.W)
  val uopFENCE= 42.U(UOPC_SZ.W)

  val uopADDIW= 43.U(UOPC_SZ.W)
  val uopADDW = 44.U(UOPC_SZ.W)
  val uopSUBW = 45.U(UOPC_SZ.W)
  val uopSLLIW= 46.U(UOPC_SZ.W)
  val uopSLLW = 47.U(UOPC_SZ.W)
  val uopSRAIW= 48.U(UOPC_SZ.W)
  val uopSRAW = 49.U(UOPC_SZ.W)
  val uopSRLIW= 50.U(UOPC_SZ.W)
  val uopSRLW = 51.U(UOPC_SZ.W)
  val uopMUL  = 52.U(UOPC_SZ.W)
  val uopMULH = 53.U(UOPC_SZ.W)
  val uopMULHU= 54.U(UOPC_SZ.W)
  val uopMULHSU=55.U(UOPC_SZ.W)
  val uopMULW = 56.U(UOPC_SZ.W)
  val uopDIV  = 57.U(UOPC_SZ.W)
  val uopDIVU = 58.U(UOPC_SZ.W)
  val uopREM  = 59.U(UOPC_SZ.W)
  val uopREMU = 60.U(UOPC_SZ.W)
  val uopDIVW = 61.U(UOPC_SZ.W)
  val uopDIVUW= 62.U(UOPC_SZ.W)
  val uopREMW = 63.U(UOPC_SZ.W)
  val uopREMUW= 64.U(UOPC_SZ.W)

  val uopFENCEI    =  65.U(UOPC_SZ.W)
  //               =  66.U(UOPC_SZ.W)
  val uopAMO_AG    =  67.U(UOPC_SZ.W) // AMO-address gen (use normal STD for datagen)

  val uopFMV_S_X   =  68.U(UOPC_SZ.W)
  val uopFMV_D_X   =  69.U(UOPC_SZ.W)
  val uopFMV_X_S   =  70.U(UOPC_SZ.W)
  val uopFMV_X_D   =  71.U(UOPC_SZ.W)

  val uopFSGNJ_S   =  72.U(UOPC_SZ.W)
  val uopFSGNJ_D   =  73.U(UOPC_SZ.W)

  val uopFCVT_S_D  =  74.U(UOPC_SZ.W)
  val uopFCVT_D_S  =  75.U(UOPC_SZ.W)

  val uopFCVT_S_X  =  76.U(UOPC_SZ.W)
  val uopFCVT_D_X  =  77.U(UOPC_SZ.W)

  val uopFCVT_X_S  =  78.U(UOPC_SZ.W)
  val uopFCVT_X_D  =  79.U(UOPC_SZ.W)

  val uopCMPR_S    =  80.U(UOPC_SZ.W)
  val uopCMPR_D    =  81.U(UOPC_SZ.W)

  val uopFCLASS_S  =  82.U(UOPC_SZ.W)
  val uopFCLASS_D  =  83.U(UOPC_SZ.W)

  val uopFMINMAX_S =  84.U(UOPC_SZ.W)
  val uopFMINMAX_D =  85.U(UOPC_SZ.W)

  //               =  86.U(UOPC_SZ.W)
  val uopFADD_S    =  87.U(UOPC_SZ.W)
  val uopFSUB_S    =  88.U(UOPC_SZ.W)
  val uopFMUL_S    =  89.U(UOPC_SZ.W)
  val uopFADD_D    =  90.U(UOPC_SZ.W)
  val uopFSUB_D    =  91.U(UOPC_SZ.W)
  val uopFMUL_D    =  92.U(UOPC_SZ.W)

  val uopFMADD_S   =  93.U(UOPC_SZ.W)
  val uopFMSUB_S   =  94.U(UOPC_SZ.W)
  val uopFNMADD_S  =  95.U(UOPC_SZ.W)
  val uopFNMSUB_S  =  96.U(UOPC_SZ.W)
  val uopFMADD_D   =  97.U(UOPC_SZ.W)
  val uopFMSUB_D   =  98.U(UOPC_SZ.W)
  val uopFNMADD_D  =  99.U(UOPC_SZ.W)
  val uopFNMSUB_D  = 100.U(UOPC_SZ.W)

  val uopFDIV_S    = 101.U(UOPC_SZ.W)
  val uopFDIV_D    = 102.U(UOPC_SZ.W)
  val uopFSQRT_S   = 103.U(UOPC_SZ.W)
  val uopFSQRT_D   = 104.U(UOPC_SZ.W)

  val uopWFI       = 105.U(UOPC_SZ.W) // pass uop down the CSR pipeline
  val uopERET      = 106.U(UOPC_SZ.W) // pass uop down the CSR pipeline, also is ERET
  val uopSFENCE    = 107.U(UOPC_SZ.W)

  val uopROCC      = 108.U(UOPC_SZ.W)

  // The Bubble Instruction (Machine generated NOP)
  // Insert (XOR x0,x0,x0) which is different from software compiler
  // generated NOPs which are (ADDI x0, x0, 0).
  // Reasoning for this is to let visualizers and stat-trackers differentiate
  // between software NOPs and machine-generated Bubbles in the pipeline.
  val BUBBLE  = (0x4033).U(32.W)

  def NullMicroOp()(implicit p: Parameters): boom.common.MicroOp = {
    val uop = Wire(new boom.common.MicroOp)
    uop            := DontCare // Overridden in the following lines
    uop.uopc       := uopNOP // maybe not required, but helps on asserts that try to catch spurious behavior
    uop.bypassable := false.B
    uop.fp_val     := false.B
    uop.is_store   := false.B
    uop.is_load    := false.B
    uop.pdst       := 0.U
    uop.dst_rtype  := RT_X
    // TODO these unnecessary? used in regread stage?
    uop.is_br_or_jmp := false.B

    val cs = Wire(new boom.common.CtrlSignals())
    cs             := DontCare // Overridden in the following lines
    cs.br_type     := BR_N
    cs.rf_wen      := false.B
    cs.csr_cmd     := freechips.rocketchip.rocket.CSR.N
    cs.is_load     := false.B
    cs.is_sta      := false.B
    cs.is_std      := false.B

    uop.ctrl := cs
    uop
  }
>>>>>>> 577eee7f
}

/**
 * Mixin for RISCV constants
 */
trait RISCVConstants
{
<<<<<<< HEAD
   // abstract out instruction decode magic numbers
   val RD_MSB  = 11
   val RD_LSB  = 7
   val RS1_MSB = 19
   val RS1_LSB = 15
   val RS2_MSB = 24
   val RS2_LSB = 20
   val RS3_MSB = 31
   val RS3_LSB = 27

   val CSR_ADDR_MSB = 31
   val CSR_ADDR_LSB = 20
   val CSR_ADDR_SZ = 12

   // location of the fifth bit in the shamt (for checking for illegal ops for SRAIW,etc.)
   val SHAMT_5_BIT = 25
   val LONGEST_IMM_SZ = 20
   val X0 = 0.U
   val RA = 1.U // return address register

   // memory consistency model
   // The C/C++ atomics MCM requires that two loads to the same address maintain program order.
   // The Cortex A9 does NOT enforce load/load ordering (which leads to buggy behavior).
   val MCM_ORDER_DEPENDENT_LOADS = true

   val jal_opc = (0x6f).U
   val jalr_opc = (0x67).U

   def GetUop(inst: UInt): UInt = inst(6,0)
   def GetRd (inst: UInt): UInt = inst(RD_MSB,RD_LSB)
   def GetRs1(inst: UInt): UInt = inst(RS1_MSB,RS1_LSB)

   def ExpandRVC(inst: UInt)(implicit p: Parameters): UInt =
   {
      val rvc_exp = Module(new RVCExpander)
      rvc_exp.io.in := inst
      Mux(rvc_exp.io.rvc, rvc_exp.io.out.bits, inst)
   }

   // Note: Accepts only EXPANDED rvc instructions
   def ComputeBranchTarget(pc: UInt, inst: UInt, xlen: Int)(implicit p: Parameters): UInt =
   {
      val b_imm32 = Cat(Fill(20,inst(31)), inst(7), inst(30,25), inst(11,8), 0.U(1.W))
      ((pc.asSInt + b_imm32.asSInt).asSInt & (-2).S).asUInt
   }

   // Note: Accepts only EXPANDED rvc instructions
   def ComputeJALTarget(pc: UInt, inst: UInt, xlen: Int)(implicit p: Parameters): UInt =
   {
      val j_imm32 = Cat(Fill(12,inst(31)), inst(19,12), inst(20), inst(30,25), inst(24,21), 0.U(1.W))
      ((pc.asSInt + j_imm32.asSInt).asSInt & (-2).S).asUInt
   }

   // Note: Accepts only EXPANDED rvc instructions
   def GetCfiType(inst: UInt)(implicit p: Parameters): UInt =
   {
      val bdecode = Module(new boom.exu.BranchDecode)
      bdecode.io.inst := inst
      bdecode.io.pc := 0.U
      bdecode.io.cfi_type
   }
=======
  // abstract out instruction decode magic numbers
  val RD_MSB  = 11
  val RD_LSB  = 7
  val RS1_MSB = 19
  val RS1_LSB = 15
  val RS2_MSB = 24
  val RS2_LSB = 20
  val RS3_MSB = 31
  val RS3_LSB = 27

  val CSR_ADDR_MSB = 31
  val CSR_ADDR_LSB = 20
  val CSR_ADDR_SZ = 12

  // location of the fifth bit in the shamt (for checking for illegal ops for SRAIW,etc.)
  val SHAMT_5_BIT = 25
  val LONGEST_IMM_SZ = 20
  val X0 = 0.U
  val RA = 1.U // return address register

  // memory consistency model
  // The C/C++ atomics MCM requires that two loads to the same address maintain program order.
  // The Cortex A9 does NOT enforce load/load ordering (which leads to buggy behavior).
  val MCM_ORDER_DEPENDENT_LOADS = false

  val jal_opc = (0x6f).U
  val jalr_opc = (0x67).U

  def GetUop(inst: UInt): UInt = inst(6,0)
  def GetRd (inst: UInt): UInt = inst(RD_MSB,RD_LSB)
  def GetRs1(inst: UInt): UInt = inst(RS1_MSB,RS1_LSB)

  def ExpandRVC(inst: UInt)(implicit p: Parameters): UInt = {
    val rvc_exp = Module(new RVCExpander)
    rvc_exp.io.in := inst
    Mux(rvc_exp.io.rvc, rvc_exp.io.out.bits, inst)
  }

  // Note: Accepts only EXPANDED rvc instructions
  def ComputeBranchTarget(pc: UInt, inst: UInt, xlen: Int)(implicit p: Parameters): UInt = {
    val b_imm32 = Cat(Fill(20,inst(31)), inst(7), inst(30,25), inst(11,8), 0.U(1.W))
    ((pc.asSInt + b_imm32.asSInt).asSInt & (-2).S).asUInt
  }

  // Note: Accepts only EXPANDED rvc instructions
  def ComputeJALTarget(pc: UInt, inst: UInt, xlen: Int)(implicit p: Parameters): UInt = {
    val j_imm32 = Cat(Fill(12,inst(31)), inst(19,12), inst(20), inst(30,25), inst(24,21), 0.U(1.W))
    ((pc.asSInt + j_imm32.asSInt).asSInt & (-2).S).asUInt
  }

  // Note: Accepts only EXPANDED rvc instructions
  def GetCfiType(inst: UInt)(implicit p: Parameters): UInt = {
    val bdecode = Module(new boom.exu.BranchDecode)
    bdecode.io.inst := inst
    bdecode.io.pc := 0.U
    bdecode.io.cfi_type
  }
>>>>>>> 577eee7f
}

/**
 * Mixin for exception cause constants
 */
trait ExcCauseConstants
{
  // a memory disambigious misspeculation occurred
  val MINI_EXCEPTION_MEM_ORDERING = 16.U
  // an instruction needs to be replayed (e.g., I$ asks for a replay)
  val MINI_EXCEPTION_REPLAY = 17.U

  require (!freechips.rocketchip.rocket.Causes.all.contains(16))
  require (!freechips.rocketchip.rocket.Causes.all.contains(17))
}<|MERGE_RESOLUTION|>--- conflicted
+++ resolved
@@ -145,175 +145,6 @@
   val RT_X     = 2.U(2.W) // not-a-register (but shouldn't get a busy-bit, etc.)
                              // TODO rename RT_NAR
 
-<<<<<<< HEAD
-   // Micro-op opcodes
-   // TODO change micro-op opcodes into using enum
-   val UOPC_SZ = 9
-   val uopX    = BitPat.dontCare(UOPC_SZ)
-   val uopNOP  =  0.U(UOPC_SZ.W)
-   val uopLD   =  1.U(UOPC_SZ.W)
-   val uopSTA  =  2.U(UOPC_SZ.W)  // store address generation
-   val uopSTD  =  3.U(UOPC_SZ.W)  // store data generation
-   val uopLUI  =  4.U(UOPC_SZ.W)
-
-   val uopADDI =  5.U(UOPC_SZ.W)
-   val uopANDI =  6.U(UOPC_SZ.W)
-   val uopORI  =  7.U(UOPC_SZ.W)
-   val uopXORI =  8.U(UOPC_SZ.W)
-   val uopSLTI =  9.U(UOPC_SZ.W)
-   val uopSLTIU= 10.U(UOPC_SZ.W)
-   val uopSLLI = 11.U(UOPC_SZ.W)
-   val uopSRAI = 12.U(UOPC_SZ.W)
-   val uopSRLI = 13.U(UOPC_SZ.W)
-
-   val uopSLL  = 14.U(UOPC_SZ.W)
-   val uopADD  = 15.U(UOPC_SZ.W)
-   val uopSUB  = 16.U(UOPC_SZ.W)
-   val uopSLT  = 17.U(UOPC_SZ.W)
-   val uopSLTU = 18.U(UOPC_SZ.W)
-   val uopAND  = 19.U(UOPC_SZ.W)
-   val uopOR   = 20.U(UOPC_SZ.W)
-   val uopXOR  = 21.U(UOPC_SZ.W)
-   val uopSRA  = 22.U(UOPC_SZ.W)
-   val uopSRL  = 23.U(UOPC_SZ.W)
-
-   val uopBEQ  = 24.U(UOPC_SZ.W)
-   val uopBNE  = 25.U(UOPC_SZ.W)
-   val uopBGE  = 26.U(UOPC_SZ.W)
-   val uopBGEU = 27.U(UOPC_SZ.W)
-   val uopBLT  = 28.U(UOPC_SZ.W)
-   val uopBLTU = 29.U(UOPC_SZ.W)
-   val uopCSRRW= 30.U(UOPC_SZ.W)
-   val uopCSRRS= 31.U(UOPC_SZ.W)
-   val uopCSRRC= 32.U(UOPC_SZ.W)
-   val uopCSRRWI=33.U(UOPC_SZ.W)
-   val uopCSRRSI=34.U(UOPC_SZ.W)
-   val uopCSRRCI=35.U(UOPC_SZ.W)
-
-   val uopJ    = 36.U(UOPC_SZ.W)
-   val uopJAL  = 37.U(UOPC_SZ.W)
-   val uopJALR = 38.U(UOPC_SZ.W)
-   val uopAUIPC= 39.U(UOPC_SZ.W)
-
-// val uopSRET = 40.U(UOPC_SZ.W)
-   val uopCFLSH= 41.U(UOPC_SZ.W)
-   val uopFENCE= 42.U(UOPC_SZ.W)
-
-   val uopADDIW= 43.U(UOPC_SZ.W)
-   val uopADDW = 44.U(UOPC_SZ.W)
-   val uopSUBW = 45.U(UOPC_SZ.W)
-   val uopSLLIW= 46.U(UOPC_SZ.W)
-   val uopSLLW = 47.U(UOPC_SZ.W)
-   val uopSRAIW= 48.U(UOPC_SZ.W)
-   val uopSRAW = 49.U(UOPC_SZ.W)
-   val uopSRLIW= 50.U(UOPC_SZ.W)
-   val uopSRLW = 51.U(UOPC_SZ.W)
-   val uopMUL  = 52.U(UOPC_SZ.W)
-   val uopMULH = 53.U(UOPC_SZ.W)
-   val uopMULHU= 54.U(UOPC_SZ.W)
-   val uopMULHSU=55.U(UOPC_SZ.W)
-   val uopMULW = 56.U(UOPC_SZ.W)
-   val uopDIV  = 57.U(UOPC_SZ.W)
-   val uopDIVU = 58.U(UOPC_SZ.W)
-   val uopREM  = 59.U(UOPC_SZ.W)
-   val uopREMU = 60.U(UOPC_SZ.W)
-   val uopDIVW = 61.U(UOPC_SZ.W)
-   val uopDIVUW= 62.U(UOPC_SZ.W)
-   val uopREMW = 63.U(UOPC_SZ.W)
-   val uopREMUW= 64.U(UOPC_SZ.W)
-
-   val uopFENCEI    =  65.U(UOPC_SZ.W)
-   //               =  66.U(UOPC_SZ.W)
-   val uopAMO_AG    =  67.U(UOPC_SZ.W) // AMO-address gen (use normal STD for datagen)
-
-   val uopFMV_S_X   =  68.U(UOPC_SZ.W)
-   val uopFMV_D_X   =  69.U(UOPC_SZ.W)
-   val uopFMV_X_S   =  70.U(UOPC_SZ.W)
-   val uopFMV_X_D   =  71.U(UOPC_SZ.W)
-
-   val uopFSGNJ_S   =  72.U(UOPC_SZ.W)
-   val uopFSGNJ_D   =  73.U(UOPC_SZ.W)
-
-   val uopFCVT_S_D  =  74.U(UOPC_SZ.W)
-   val uopFCVT_D_S  =  75.U(UOPC_SZ.W)
-
-   val uopFCVT_S_X  =  76.U(UOPC_SZ.W)
-   val uopFCVT_D_X  =  77.U(UOPC_SZ.W)
-
-   val uopFCVT_X_S  =  78.U(UOPC_SZ.W)
-   val uopFCVT_X_D  =  79.U(UOPC_SZ.W)
-
-   val uopCMPR_S    =  80.U(UOPC_SZ.W)
-   val uopCMPR_D    =  81.U(UOPC_SZ.W)
-
-   val uopFCLASS_S  =  82.U(UOPC_SZ.W)
-   val uopFCLASS_D  =  83.U(UOPC_SZ.W)
-
-   val uopFMINMAX_S =  84.U(UOPC_SZ.W)
-   val uopFMINMAX_D =  85.U(UOPC_SZ.W)
-
-   //               =  86.U(UOPC_SZ.W)
-   val uopFADD_S    =  87.U(UOPC_SZ.W)
-   val uopFSUB_S    =  88.U(UOPC_SZ.W)
-   val uopFMUL_S    =  89.U(UOPC_SZ.W)
-   val uopFADD_D    =  90.U(UOPC_SZ.W)
-   val uopFSUB_D    =  91.U(UOPC_SZ.W)
-   val uopFMUL_D    =  92.U(UOPC_SZ.W)
-
-   val uopFMADD_S   =  93.U(UOPC_SZ.W)
-   val uopFMSUB_S   =  94.U(UOPC_SZ.W)
-   val uopFNMADD_S  =  95.U(UOPC_SZ.W)
-   val uopFNMSUB_S  =  96.U(UOPC_SZ.W)
-   val uopFMADD_D   =  97.U(UOPC_SZ.W)
-   val uopFMSUB_D   =  98.U(UOPC_SZ.W)
-   val uopFNMADD_D  =  99.U(UOPC_SZ.W)
-   val uopFNMSUB_D  = 100.U(UOPC_SZ.W)
-
-   val uopFDIV_S    = 101.U(UOPC_SZ.W)
-   val uopFDIV_D    = 102.U(UOPC_SZ.W)
-   val uopFSQRT_S   = 103.U(UOPC_SZ.W)
-   val uopFSQRT_D   = 104.U(UOPC_SZ.W)
-
-   val uopWFI       = 105.U(UOPC_SZ.W) // pass uop down the CSR pipeline
-   val uopERET      = 106.U(UOPC_SZ.W) // pass uop down the CSR pipeline, also is ERET
-   val uopSFENCE    = 107.U(UOPC_SZ.W)
-
-   val uopROCC      = 108.U(UOPC_SZ.W)
-
-   // The Bubble Instruction (Machine generated NOP)
-   // Insert (XOR x0,x0,x0) which is different from software compiler
-   // generated NOPs which are (ADDI x0, x0, 0).
-   // Reasoning for this is to let visualizers and stat-trackers differentiate
-   // between software NOPs and machine-generated Bubbles in the pipeline.
-   val BUBBLE  = (0x4033).U(32.W)
-
-   def NullMicroOp()(implicit p: Parameters): boom.common.MicroOp =
-   {
-      val uop = Wire(new boom.common.MicroOp()(p))
-      uop            := DontCare // Overridden in the following lines
-      uop.uopc       := uopNOP // maybe not required, but helps on asserts that try to catch spurious behavior
-      uop.bypassable := false.B
-      uop.fp_val     := false.B
-      uop.uses_stq   := false.B
-      uop.uses_ldq   := false.B
-      uop.pdst       := 0.U
-      uop.dst_rtype  := RT_X
-      // TODO these unnecessary? used in regread stage?
-      uop.is_br_or_jmp := false.B
-
-      val cs = Wire(new boom.common.CtrlSignals())
-      cs             := DontCare // Overridden in the following lines
-      cs.br_type     := BR_N
-      cs.rf_wen      := false.B
-      cs.csr_cmd     := freechips.rocketchip.rocket.CSR.N
-      cs.is_load     := false.B
-      cs.is_sta      := false.B
-      cs.is_std      := false.B
-
-      uop.ctrl := cs
-      uop
-   }
-=======
   // Micro-op opcodes
   // TODO change micro-op opcodes into using enum
   val UOPC_SZ = 9
@@ -461,8 +292,8 @@
     uop.uopc       := uopNOP // maybe not required, but helps on asserts that try to catch spurious behavior
     uop.bypassable := false.B
     uop.fp_val     := false.B
-    uop.is_store   := false.B
-    uop.is_load    := false.B
+    uop.uses_stq   := false.B
+    uop.uses_ldq   := false.B
     uop.pdst       := 0.U
     uop.dst_rtype  := RT_X
     // TODO these unnecessary? used in regread stage?
@@ -480,7 +311,6 @@
     uop.ctrl := cs
     uop
   }
->>>>>>> 577eee7f
 }
 
 /**
@@ -488,69 +318,6 @@
  */
 trait RISCVConstants
 {
-<<<<<<< HEAD
-   // abstract out instruction decode magic numbers
-   val RD_MSB  = 11
-   val RD_LSB  = 7
-   val RS1_MSB = 19
-   val RS1_LSB = 15
-   val RS2_MSB = 24
-   val RS2_LSB = 20
-   val RS3_MSB = 31
-   val RS3_LSB = 27
-
-   val CSR_ADDR_MSB = 31
-   val CSR_ADDR_LSB = 20
-   val CSR_ADDR_SZ = 12
-
-   // location of the fifth bit in the shamt (for checking for illegal ops for SRAIW,etc.)
-   val SHAMT_5_BIT = 25
-   val LONGEST_IMM_SZ = 20
-   val X0 = 0.U
-   val RA = 1.U // return address register
-
-   // memory consistency model
-   // The C/C++ atomics MCM requires that two loads to the same address maintain program order.
-   // The Cortex A9 does NOT enforce load/load ordering (which leads to buggy behavior).
-   val MCM_ORDER_DEPENDENT_LOADS = true
-
-   val jal_opc = (0x6f).U
-   val jalr_opc = (0x67).U
-
-   def GetUop(inst: UInt): UInt = inst(6,0)
-   def GetRd (inst: UInt): UInt = inst(RD_MSB,RD_LSB)
-   def GetRs1(inst: UInt): UInt = inst(RS1_MSB,RS1_LSB)
-
-   def ExpandRVC(inst: UInt)(implicit p: Parameters): UInt =
-   {
-      val rvc_exp = Module(new RVCExpander)
-      rvc_exp.io.in := inst
-      Mux(rvc_exp.io.rvc, rvc_exp.io.out.bits, inst)
-   }
-
-   // Note: Accepts only EXPANDED rvc instructions
-   def ComputeBranchTarget(pc: UInt, inst: UInt, xlen: Int)(implicit p: Parameters): UInt =
-   {
-      val b_imm32 = Cat(Fill(20,inst(31)), inst(7), inst(30,25), inst(11,8), 0.U(1.W))
-      ((pc.asSInt + b_imm32.asSInt).asSInt & (-2).S).asUInt
-   }
-
-   // Note: Accepts only EXPANDED rvc instructions
-   def ComputeJALTarget(pc: UInt, inst: UInt, xlen: Int)(implicit p: Parameters): UInt =
-   {
-      val j_imm32 = Cat(Fill(12,inst(31)), inst(19,12), inst(20), inst(30,25), inst(24,21), 0.U(1.W))
-      ((pc.asSInt + j_imm32.asSInt).asSInt & (-2).S).asUInt
-   }
-
-   // Note: Accepts only EXPANDED rvc instructions
-   def GetCfiType(inst: UInt)(implicit p: Parameters): UInt =
-   {
-      val bdecode = Module(new boom.exu.BranchDecode)
-      bdecode.io.inst := inst
-      bdecode.io.pc := 0.U
-      bdecode.io.cfi_type
-   }
-=======
   // abstract out instruction decode magic numbers
   val RD_MSB  = 11
   val RD_LSB  = 7
@@ -574,7 +341,7 @@
   // memory consistency model
   // The C/C++ atomics MCM requires that two loads to the same address maintain program order.
   // The Cortex A9 does NOT enforce load/load ordering (which leads to buggy behavior).
-  val MCM_ORDER_DEPENDENT_LOADS = false
+  val MCM_ORDER_DEPENDENT_LOADS = true
 
   val jal_opc = (0x6f).U
   val jalr_opc = (0x67).U
@@ -608,7 +375,6 @@
     bdecode.io.pc := 0.U
     bdecode.io.cfi_type
   }
->>>>>>> 577eee7f
 }
 
 /**
