//******************************************************************************
// Copyright (c) 2015 - 2018, The Regents of the University of California (Regents).
// All Rights Reserved. See LICENSE and LICENSE.SiFive for license details.
//------------------------------------------------------------------------------
// Author: Christopher Celio
//------------------------------------------------------------------------------

//------------------------------------------------------------------------------
//------------------------------------------------------------------------------
// RISCV Processor Issue Logic
//------------------------------------------------------------------------------
//------------------------------------------------------------------------------

package boom.exu

import chisel3._
import chisel3.util._

import freechips.rocketchip.config.Parameters
import freechips.rocketchip.util.{Str}

import boom.common._
import boom.exu.FUConstants._
import boom.util.{BoolToChar}

/**
 * Class used for configurations
 *
 * @param issueWidth amount of things that can be issued
 * @param numEntries size of issue queue
 * @param iqType type of issue queue
 */
case class IssueParams(
  dispatchWidth: Int = 1,
  issueWidth: Int = 1,
  numEntries: Int = 8,
  iqType: BigInt
)

/**
 * Constants for knowing about the status of a MicroOp
 */
trait IssueUnitConstants
{
  // invalid  : slot holds no valid uop.
  // s_valid_1: slot holds a valid uop.
  // s_valid_2: slot holds a store-like uop that may be broken into two micro-ops.
  val s_invalid :: s_valid_1 :: s_valid_2 :: Nil = Enum(3)
}

/**
 * What physical register is broadcasting its wakeup?
 * Is the physical register poisoned (aka, was it woken up by a speculative issue)?
 *
 * @param pregSz size of physical destination register
 */
class IqWakeup(val pregSz: Int) extends Bundle
{
  val pdst = UInt(width=pregSz.W)
  val poisoned = Bool()
}

/**
 * IO bundle to interact with the issue unit
 *
 * @param issueWidth amount of operations that can be issued at once
 * @param numWakeupPorts number of wakeup ports for issue unit
 */
class IssueUnitIO(
  val issueWidth: Int,
  val numWakeupPorts: Int,
  val dispatchWidth: Int)
  (implicit p: Parameters) extends BoomBundle
{
  val dis_uops         = Vec(dispatchWidth, Flipped(Decoupled(new MicroOp)))

  val iss_valids       = Output(Vec(issueWidth, Bool()))
  val iss_uops         = Output(Vec(issueWidth, new MicroOp()))
  val wakeup_ports     = Flipped(Vec(numWakeupPorts, Valid(new IqWakeup(maxPregSz))))

<<<<<<< HEAD
  val spec_ld_wakeup  = Flipped(Valid(UInt(width=PREG_SZ.W)))
=======
  val mem_ldSpecWakeup = Flipped(Valid(UInt(width=maxPregSz.W)))
>>>>>>> 577eee7f

  // tell the issue unit what each execution pipeline has in terms of functional units
  val fu_types         = Input(Vec(issueWidth, Bits(width=FUC_SZ.W)))

  val brinfo           = Input(new BrResolutionInfo())
  val flush_pipeline   = Input(Bool())
  val ld_miss          = Input(Bool())

  val event_empty      = Output(Bool()) // used by HPM events; is the issue unit empty?

  val tsc_reg          = Input(UInt(width=xLen.W))
}

/**
 * Abstract top level issue unit
 *
 * @param numIssueSlots depth of issue queue
 * @param issueWidth amoutn of operations that can be issued at once
 * @param numWakeupPorts number of wakeup ports for issue unit
 * @param iqType type of issue queue (mem, int, fp)
 */
abstract class IssueUnit(
  val numIssueSlots: Int,
  val issueWidth: Int,
  val numWakeupPorts: Int,
  val iqType: BigInt,
  val dispatchWidth: Int)
  (implicit p: Parameters)
  extends BoomModule
  with IssueUnitConstants
{
  val io = IO(new IssueUnitIO(issueWidth, numWakeupPorts, dispatchWidth))

  //-------------------------------------------------------------
  // Set up the dispatch uops
  // special case "storing" 2 uops within one issue slot.

  val dis_uops = Array.fill(dispatchWidth) {Wire(new MicroOp())}
  for (w <- 0 until dispatchWidth) {
    dis_uops(w) := io.dis_uops(w).bits
    dis_uops(w).iw_p1_poisoned := false.B
    dis_uops(w).iw_p2_poisoned := false.B
    dis_uops(w).iw_state := s_valid_1

    if (iqType == IQT_MEM.litValue || iqType == IQT_INT.litValue) {
      // For StoreAddrGen for Int, or AMOAddrGen, we go to addr gen state
      when ((io.dis_uops(w).bits.uopc === uopSTA && io.dis_uops(w).bits.lrs2_rtype === RT_FIX) ||
             io.dis_uops(w).bits.uopc === uopAMO_AG) {
        dis_uops(w).iw_state := s_valid_2
        // For store addr gen for FP, rs2 is the FP register, and we don't wait for that here
      } .elsewhen (io.dis_uops(w).bits.uopc === uopSTA && io.dis_uops(w).bits.lrs2_rtype =/= RT_FIX) {
        dis_uops(w).lrs2_rtype := RT_X
        dis_uops(w).prs2_busy  := false.B
      }
      dis_uops(w).prs3_busy := false.B
    } else if (iqType == IQT_FP.litValue) {
      // FP "StoreAddrGen" is really storeDataGen, and rs1 is the integer address register
      when (io.dis_uops(w).bits.uopc === uopSTA) {
        dis_uops(w).lrs1_rtype := RT_X
        dis_uops(w).prs1_busy  := false.B
      }
    }
  }

  //-------------------------------------------------------------
  // Issue Table

  val slots = for (i <- 0 until numIssueSlots) yield { val slot = Module(new IssueSlot(numWakeupPorts)); slot }
  val issue_slots = VecInit(slots.map(_.io))

  io.event_empty := !(issue_slots.map(s => s.valid).reduce(_|_))

  //-------------------------------------------------------------

  assert (PopCount(issue_slots.map(s => s.grant)) <= issueWidth.U, "[issue] window giving out too many grants.")


  //-------------------------------------------------------------

  if (O3PIPEVIEW_PRINTF) {
    for (i <- 0 until issueWidth) {
      // only print stores once!
      when (io.iss_valids(i) && io.iss_uops(i).uopc =/= uopSTD) {
         printf("%d; O3PipeView:issue: %d\n",
           io.iss_uops(i).debug_events.fetch_seq,
           io.tsc_reg)
      }
    }
  }


  if (DEBUG_PRINTF_IQ) {
    printf(this.getType + " issue slots:\n")
    for (i <- 0 until numIssueSlots) {
      printf("    Slot[%d]: " +
        "V:%c Req:%c Wen:%c P:(%c,%c,%c) PRegs:Dst:(Typ:%c #:%d) Srcs:(%d,%d,%d) " +
        "[PC:0x%x Inst:DASM(%x) UOPCode:%d] RobIdx:%d BMsk:0x%x Imm:0x%x\n",
        i.U(log2Ceil(numIssueSlots).W),
        BoolToChar(       issue_slots(i).valid, 'V'),
        BoolToChar(     issue_slots(i).request, 'R'),
        BoolToChar(issue_slots(i).in_uop.valid, 'W'),
        BoolToChar(    issue_slots(i).debug.p1, '!'),
        BoolToChar(    issue_slots(i).debug.p2, '!'),
        BoolToChar(    issue_slots(i).debug.p3, '!'),
        Mux(issue_slots(i).uop.dst_rtype === RT_FIX, Str("X"),
          Mux(issue_slots(i).uop.dst_rtype === RT_X, Str("-"),
            Mux(issue_slots(i).uop.dst_rtype === RT_FLT, Str("f"),
              Mux(issue_slots(i).uop.dst_rtype === RT_PAS, Str("C"), Str("?"))))),
        issue_slots(i).uop.pdst,
        issue_slots(i).uop.prs1,
        issue_slots(i).uop.prs2,
        issue_slots(i).uop.prs3,
        issue_slots(i).uop.pc(31,0),
        issue_slots(i).uop.debug_inst,
        issue_slots(i).uop.uopc,
        issue_slots(i).uop.rob_idx,
        issue_slots(i).uop.br_mask,
        issue_slots(i).uop.imm_packed)
    }
  }

  def getType: String =
    if (iqType == IQT_INT.litValue) "int"
    else if (iqType == IQT_MEM.litValue) "mem"
    else if (iqType == IQT_FP.litValue) " fp"
    else "unknown"
}<|MERGE_RESOLUTION|>--- conflicted
+++ resolved
@@ -78,11 +78,7 @@
   val iss_uops         = Output(Vec(issueWidth, new MicroOp()))
   val wakeup_ports     = Flipped(Vec(numWakeupPorts, Valid(new IqWakeup(maxPregSz))))
 
-<<<<<<< HEAD
-  val spec_ld_wakeup  = Flipped(Valid(UInt(width=PREG_SZ.W)))
-=======
-  val mem_ldSpecWakeup = Flipped(Valid(UInt(width=maxPregSz.W)))
->>>>>>> 577eee7f
+  val spec_ld_wakeup  = Flipped(Valid(UInt(width=maxPregSz.W)))
 
   // tell the issue unit what each execution pipeline has in terms of functional units
   val fu_types         = Input(Vec(issueWidth, Bits(width=FUC_SZ.W)))
