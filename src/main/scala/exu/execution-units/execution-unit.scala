--- conflicted
+++ resolved
@@ -102,13 +102,8 @@
   val fcsr_rm = if (hasFcsr) Input(Bits(tile.FPConstants.RM_SZ.W)) else null
 
   // only used by the mem unit
-<<<<<<< HEAD
   val lsu_io = if (hasMem) Flipped(new boom.lsu.LSUExeIO) else null
-=======
-  val lsu_io        = if (hasMem) Flipped(new boom.lsu.LoadStoreUnitIO(coreWidth)) else null
-  val dmem          = if (hasMem) new boom.lsu.DCMemPortIO() else null
   val bp = if (hasMem) Input(Vec(nBreakpoints, new BP)) else null
->>>>>>> 781b68a1
 
   // TODO move this out of ExecutionUnit
   val com_exception = if (hasMem || hasRocc) Input(Bool()) else null
