//******************************************************************************
// Copyright (c) 2013 - 2018, The Regents of the University of California (Regents).
// All Rights Reserved. See LICENSE and LICENSE.SiFive for license details.
//------------------------------------------------------------------------------
// Author: Christopher Celio
//------------------------------------------------------------------------------

//------------------------------------------------------------------------------
//------------------------------------------------------------------------------
// Functional Units
//------------------------------------------------------------------------------
//------------------------------------------------------------------------------
//
// If regfile bypassing is disabled, then the functional unit must do its own
// bypassing in here on the WB stage (i.e., bypassing the io.resp.data)
//
// TODO: explore possibility of conditional IO fields? if a branch unit... how to add extra to IO in subclass?

package boom.exu

import chisel3._
import chisel3.util._
import chisel3.experimental.chiselName

import freechips.rocketchip.config.Parameters
import freechips.rocketchip.rocket.ALU._
import freechips.rocketchip.util._
import freechips.rocketchip.tile
import freechips.rocketchip.rocket.PipelinedMultiplier

import boom.bpu.{BpredType, BranchPredInfo, BoomBTBUpdate}
import boom.common._
import boom.ifu._
import boom.util._

/**t
 * Functional unit constants
 */
object FUConstants
{
  // bit mask, since a given execution pipeline may support multiple functional units
  val FUC_SZ = 10
  val FU_X   = BitPat.dontCare(FUC_SZ)
  val FU_ALU =   1.U(FUC_SZ.W)
  val FU_BRU =   2.U(FUC_SZ.W)
  val FU_MEM =   4.U(FUC_SZ.W)
  val FU_MUL =   8.U(FUC_SZ.W)
  val FU_DIV =  16.U(FUC_SZ.W)
  val FU_CSR =  32.U(FUC_SZ.W)
  val FU_FPU =  64.U(FUC_SZ.W)
  val FU_FDV = 128.U(FUC_SZ.W)
  val FU_I2F = 256.U(FUC_SZ.W)
  val FU_F2I = 512.U(FUC_SZ.W)

  // FP stores generate data through FP F2I, and generate address through MemAddrCalc
  val FU_F2IMEM = 516.U(FUC_SZ.W)
}
import FUConstants._

/**
 * Class to tell the FUDecoders what units it needs to support
 *
 * @param alu support alu unit?
 * @param bru support br unit?
 * @param mem support mem unit?
 * @param muld support multiple div unit?
 * @param fpu support FP unit?
 * @param csr support csr writing unit?
 * @param fdiv support FP div unit?
 * @param ifpu support int to FP unit?
 */
class SupportedFuncUnits(
  val alu: Boolean  = false,
  val bru: Boolean  = false,
  val mem: Boolean  = false,
  val muld: Boolean = false,
  val fpu: Boolean  = false,
  val csr: Boolean  = false,
  val fdiv: Boolean = false,
  val ifpu: Boolean = false)
{
}

/**
 * IO bundle to connect to a functional unit
 *
 * @param numStages number of pipeline stages for functional unit
 * @param numBypassStages number of bypass stages for functional unit
 * @param dataWidth width of the data out of the functional unit
 */
class FunctionalUnitIo(
  val numStages: Int,
  val numBypassStages: Int,
  val dataWidth: Int,
  val isBrUnit: Boolean,
  val needsFcsr: Boolean
  )(implicit p: Parameters) extends BoomBundle
{
  val req    = Flipped(new DecoupledIO(new FuncUnitReq(dataWidth)))
  val resp   = (new DecoupledIO(new FuncUnitResp(dataWidth)))

  val brinfo = Input(new BrResolutionInfo())

  val bypass = Output(new BypassData(numBypassStages, dataWidth))

  // only used by the fpu unit
  val fcsr_rm = if (needsFcsr) Input(UInt(tile.FPConstants.RM_SZ.W)) else null

  // only used by branch unit
  val br_unit    = if (isBrUnit) Output(new BranchUnitResp()) else null
  val get_ftq_pc = if (isBrUnit) Flipped(new GetPCFromFtqIO()) else null
  val status     = if (isBrUnit) Input(new freechips.rocketchip.rocket.MStatus()) else null
}

/**
 * Bundle for branch prediction information
 */
class GetPredictionInfo(implicit p: Parameters) extends BoomBundle
{
  val br_tag = Output(UInt(brTagSz.W))
  val info = Input(new BranchPredInfo())
}

/**
 * Bundle for signals sent to the functional unit
 *
 * @param dataWidth width of the data sent to the functional unit
 */
class FuncUnitReq(val dataWidth: Int)(implicit p: Parameters) extends BoomBundle
  with HasBoomUOP
{
  val numOperands = 3

  val rs1_data = UInt(dataWidth.W)
  val rs2_data = UInt(dataWidth.W)
  val rs3_data = UInt(dataWidth.W) // only used for FMA units

  val kill = Bool() // kill everything
}

/**
 * Bundle for the signals sent out of the function unit
 *
 * @param dataWidth data sent from the functional unit
 */
class FuncUnitResp(val dataWidth: Int)(implicit p: Parameters) extends BoomBundle
  with HasBoomUOP
{
  val data = UInt(dataWidth.W)
  val fflags = new ValidIO(new FFlagsResp)
  val addr = UInt((vaddrBits+1).W) // only for maddr -> LSU
  val mxcpt = new ValidIO(UInt((freechips.rocketchip.rocket.Causes.all.max+2).W)) //only for maddr->LSU
  val sfence = Valid(new freechips.rocketchip.rocket.SFenceReq) // only for mcalc
}

/**
 * Bundle for bypass data signals from the functional unit
 *
 * @param numBypassPorts amount of ports to bypass data in a single stage
 * @param dataWidth size of data in the functional unit
 */
class BypassData(val numBypassPorts: Int, val dataWidth: Int)(implicit p: Parameters) extends BoomBundle
{
  val valid = Vec(numBypassPorts, Bool())
  val uop   = Vec(numBypassPorts, new MicroOp())
  val data  = Vec(numBypassPorts, UInt(dataWidth.W))

  def getNumPorts: Int = numBypassPorts
}

/**
 * Branch resolution information given from the branch unit
 */
class BrResolutionInfo(implicit p: Parameters) extends BoomBundle
{
  val valid      = Bool()
  val mispredict = Bool()
  val mask       = UInt(maxBrCount.W) // the resolve mask
  val tag        = UInt(brTagSz.W)    // the branch tag that was resolved
  val exe_mask   = UInt(maxBrCount.W) // the br_mask of the actual branch uop
                                               // used to reset the dec_br_mask
  val cfi_idx    = UInt(log2Ceil(fetchWidth).W)
  val ftq_idx    = UInt(ftqSz.W)
  val rob_idx    = UInt(robAddrSz.W)
  val ldq_idx    = UInt(ldqAddrSz.W)  // track the "tail" of loads and stores, so we can
  val stq_idx    = UInt(stqAddrSz.W)  // quickly reset the LSU on a mispredict
  val rxq_idx    = UInt(log2Ceil(numRxqEntries).W) // ditto for RoCC queue
  val taken      = Bool()                     // which direction did the branch go?
  val is_jr      = Bool() // TODO remove use cfi_type instead
  val cfi_type   = CfiType()

  // for stats
  val btb_made_pred  = Bool()
  val btb_mispredict = Bool()
  val bpd_made_pred  = Bool()
  val bpd_mispredict = Bool()
}

/**
 * Response from the branch unit. Contains branch resolution information.
 * Note: for critical path reasons, some of the elements in this bundle may be delayed.
 */
class BranchUnitResp(implicit p: Parameters) extends BoomBundle
{
  val take_pc         = Bool()
  val target          = UInt(vaddrBitsExtended.W) // TODO XXX REMOVE this -- use FTQ to redirect instead

  val brinfo          = new BrResolutionInfo()
  val btb_update      = Valid(new BoomBTBUpdate)

  val xcpt            = Valid(new Exception)
}

/**
 * Abstract top level functional unit class that wraps a lower level hand made functional unit
 *
 * @param isPipelined is the functional unit pipelined?
 * @param numStages how many pipeline stages does the functional unit have
 * @param numBypassStages how many bypass stages does the function unit have
 * @param dataWidth width of the data being operated on in the functional unit
 * @param hasBranchUnit does this functional unit have a branch unit?
 */
abstract class FunctionalUnit(
  val isPipelined: Boolean,
  val numStages: Int,
  val numBypassStages: Int,
  val dataWidth: Int,
  val isBranchUnit: Boolean = false,
  val needsFcsr: Boolean = false)
  (implicit p: Parameters) extends BoomModule
{
  val io = IO(new FunctionalUnitIo(numStages, numBypassStages, dataWidth,
    isBranchUnit, needsFcsr))
}

/**
 * Abstract top level pipelined functional unit
 *
 * Note: this helps track which uops get killed while in intermediate stages,
 * but it is the job of the consumer to check for kills on the same cycle as consumption!!!
 *
 * @param numStages how many pipeline stages does the functional unit have
 * @param numBypassStages how many bypass stages does the function unit have
 * @param earliestBypassStage first stage that you can start bypassing from
 * @param dataWidth width of the data being operated on in the functional unit
 * @param hasBranchUnit does this functional unit have a branch unit?
 */
abstract class PipelinedFunctionalUnit(
  numStages: Int,
  numBypassStages: Int,
  earliestBypassStage: Int,
  dataWidth: Int,
  isBranchUnit: Boolean = false,
  needsFcsr: Boolean = false
  )(implicit p: Parameters) extends FunctionalUnit(
    isPipelined = true,
    numStages = numStages,
    numBypassStages = numBypassStages,
    dataWidth = dataWidth,
    isBranchUnit = isBranchUnit,
    needsFcsr = needsFcsr)
{
  // Pipelined functional unit is always ready.
  io.req.ready := true.B

  if (numStages > 0) {
    val r_valids = RegInit(VecInit(Seq.fill(numStages) { false.B }))
    val r_uops   = Reg(Vec(numStages, new MicroOp()))

    // handle incoming request
    r_valids(0) := io.req.valid && !IsKilledByBranch(io.brinfo, io.req.bits.uop) && !io.req.bits.kill
    r_uops(0)   := io.req.bits.uop
    r_uops(0).br_mask := GetNewBrMask(io.brinfo, io.req.bits.uop)

    // handle middle of the pipeline
    for (i <- 1 until numStages) {
      r_valids(i) := r_valids(i-1) && !IsKilledByBranch(io.brinfo, r_uops(i-1)) && !io.req.bits.kill
      r_uops(i)   := r_uops(i-1)
      r_uops(i).br_mask := GetNewBrMask(io.brinfo, r_uops(i-1))

      if (numBypassStages > 0) {
        io.bypass.uop(i-1) := r_uops(i-1)
      }
    }

    // handle outgoing (branch could still kill it)
    // consumer must also check for pipeline flushes (kills)
    io.resp.valid    := r_valids(numStages-1) && !IsKilledByBranch(io.brinfo, r_uops(numStages-1))
    io.resp.bits.uop := r_uops(numStages-1)
    io.resp.bits.uop.br_mask := GetNewBrMask(io.brinfo, r_uops(numStages-1))

    // bypassing (TODO allow bypass vector to have a different size from numStages)
    if (numBypassStages > 0 && earliestBypassStage == 0) {
      io.bypass.uop(0) := io.req.bits.uop

      for (i <- 1 until numBypassStages) {
        io.bypass.uop(i) := r_uops(i-1)
      }
    }
  } else {
    require (numStages == 0)
    // pass req straight through to response

    // valid doesn't check kill signals, let consumer deal with it.
    // The LSU already handles it and this hurts critical path.
    io.resp.valid    := io.req.valid && !IsKilledByBranch(io.brinfo, io.req.bits.uop)
    io.resp.bits.uop := io.req.bits.uop
    io.resp.bits.uop.br_mask := GetNewBrMask(io.brinfo, io.req.bits.uop)
  }
}

/**
 * Functional unit that wraps RocketChips ALU
 *
 * @param isBranchUnit is this a branch unit?
 * @param numStages how many pipeline stages does the functional unit have
 * @param dataWidth width of the data being operated on in the functional unit
 */
@chiselName
class ALUUnit(isBranchUnit: Boolean = false, numStages: Int = 1, dataWidth: Int)(implicit p: Parameters)
  extends PipelinedFunctionalUnit(
    numStages = numStages,
    numBypassStages = numStages,
    earliestBypassStage = 0,
    dataWidth = dataWidth,
    isBranchUnit = isBranchUnit)
{
  val uop = io.req.bits.uop

  // immediate generation
  val imm_xprlen = ImmGen(uop.imm_packed, uop.ctrl.imm_sel)

  // operand 1 select
  var op1_data: UInt = null
  if (isBranchUnit) {
    // Get the uop PC for branch resolution.
    val block_pc = AlignPCToBoundary(io.get_ftq_pc.fetch_pc, icBlockBytes)
    val uop_pc = (block_pc | uop.pc_lob) - Mux(uop.edge_inst, 2.U, 0.U)

    op1_data = Mux(uop.ctrl.op1_sel.asUInt === OP1_RS1 , io.req.bits.rs1_data,
               Mux(uop.ctrl.op1_sel.asUInt === OP1_PC  , Sext(uop_pc, xLen),
                                                         0.U))
  } else {
    op1_data = Mux(uop.ctrl.op1_sel.asUInt === OP1_RS1 , io.req.bits.rs1_data,
                                                         0.U)
  }

  // operand 2 select
  val op2_data = Mux(uop.ctrl.op2_sel === OP2_IMM,  Sext(imm_xprlen.asUInt, xLen),
                 Mux(uop.ctrl.op2_sel === OP2_IMMC, io.req.bits.uop.prs1(4,0),
                 Mux(uop.ctrl.op2_sel === OP2_RS2 , io.req.bits.rs2_data,
                 Mux(uop.ctrl.op2_sel === OP2_NEXT, Mux(uop.is_rvc, 2.U, 4.U),
                                                    0.U))))

  val alu = Module(new freechips.rocketchip.rocket.ALU())

  alu.io.in1 := op1_data.asUInt
  alu.io.in2 := op2_data.asUInt
  alu.io.fn  := uop.ctrl.op_fcn
  alu.io.dw  := uop.ctrl.fcn_dw

  if (isBranchUnit) {
    val block_pc = AlignPCToBoundary(io.get_ftq_pc.fetch_pc, icBlockBytes)
    val uop_maybe_pc = block_pc | uop.pc_lob // Don't consider edge instructions yet.
    val uop_pc = uop_maybe_pc - Mux(uop.edge_inst, 2.U, 0.U)
    // The Branch Unit redirects the PC immediately, but delays the mispredict
    // signal a cycle (for critical path reasons)

    // Did I just get killed by the previous cycle's branch,
    // or by a flush pipeline?
    val killed = WireInit(false.B)
    when (io.req.bits.kill ||
           (io.brinfo.valid &&
             io.brinfo.mispredict &&
             maskMatch(io.brinfo.mask, uop.br_mask)
          )) {
      killed := true.B
    }

    val rs1 = io.req.bits.rs1_data
    val rs2 = io.req.bits.rs2_data
    val br_eq  = (rs1 === rs2)
    val br_ltu = (rs1.asUInt < rs2.asUInt)
    val br_lt  = (~(rs1(xLen-1) ^ rs2(xLen-1)) & br_ltu |
                   rs1(xLen-1) & ~rs2(xLen-1)).asBool

    val npc = uop_maybe_pc + Mux(uop.is_rvc || uop.edge_inst, 2.U, 4.U)

    val pc_sel = MuxLookup(uop.ctrl.br_type, PC_PLUS4,
                 Seq(   BR_N   -> PC_PLUS4,
                        BR_NE  -> Mux(!br_eq,  PC_BRJMP, PC_PLUS4),
                        BR_EQ  -> Mux( br_eq,  PC_BRJMP, PC_PLUS4),
                        BR_GE  -> Mux(!br_lt,  PC_BRJMP, PC_PLUS4),
                        BR_GEU -> Mux(!br_ltu, PC_BRJMP, PC_PLUS4),
                        BR_LT  -> Mux( br_lt,  PC_BRJMP, PC_PLUS4),
                        BR_LTU -> Mux( br_ltu, PC_BRJMP, PC_PLUS4),
                        BR_J   -> PC_BRJMP,
                        BR_JR  -> PC_JALR
                        ))

    val bj_addr = Wire(UInt(vaddrBitsExtended.W))

    val is_taken = io.req.valid &&
                   !killed &&
                   uop.is_br_or_jmp &&
                   (pc_sel =/= PC_PLUS4)

    // "mispredict" means that a branch has been resolved and it must be killed
    val mispredict = WireInit(false.B)

    val is_br          = io.req.valid && !killed && uop.is_br_or_jmp && !uop.is_jump
    val is_br_or_jalr  = io.req.valid && !killed && uop.is_br_or_jmp && !uop.is_jal

    // did the BTB predict a br or jmp incorrectly?
    // (do we need to reset its history and teach it a new target?)
    val btb_mispredict = WireInit(false.B)

    // did the bpd predict incorrectly (aka, should we correct its prediction?)
    val bpd_mispredict = WireInit(false.B)

    // if b/j is taken, does it go to the wrong target?
    val wrong_taken_target = !io.get_ftq_pc.next_val || (io.get_ftq_pc.next_pc =/= bj_addr)

    if (DEBUG_PRINTF) {
      printf("BR-UNIT:\n")
      printf("    PC:0x%x+0x%x Next:(V:%c PC:0x%x) BJAddr:0x%x\n",
        io.get_ftq_pc.fetch_pc,
        uop.pc_lob,
        BoolToChar(io.get_ftq_pc.next_val, 'V'),
        io.get_ftq_pc.next_pc,
        bj_addr)
    }

    when (io.req.valid && uop.is_jal && io.get_ftq_pc.next_val && io.get_ftq_pc.next_pc =/= bj_addr) {
      printf("[func] JAL went to the wrong target [curr: 0x%x+%x next: 0x%x, target: 0x%x]",
        io.get_ftq_pc.fetch_pc,
        uop.pc_lob,
        io.get_ftq_pc.next_pc,
        bj_addr)
    }

    assert (!(io.req.valid && uop.is_jal && io.get_ftq_pc.next_val && io.get_ftq_pc.next_pc =/= bj_addr),
      "[func] JAL went to the wrong target.")

    when (is_br_or_jalr) {
      when (pc_sel === PC_JALR) {
        // only the BTB can predict JALRs (must also check it predicted taken)
        btb_mispredict := wrong_taken_target ||
                          !uop.br_prediction.btb_hit ||
                          !uop.br_prediction.btb_taken ||
                          io.status.debug // fun HACK to perform fence.i on JALRs in debug mode
        bpd_mispredict := false.B
      }
      when (pc_sel === PC_PLUS4) {
        btb_mispredict := uop.br_prediction.btb_hit && uop.br_prediction.btb_taken
        bpd_mispredict := uop.br_prediction.bpd_taken
      }
      when (pc_sel === PC_BRJMP) {
        btb_mispredict := wrong_taken_target ||
                          !uop.br_prediction.btb_hit ||
                          (uop.br_prediction.btb_hit && !uop.br_prediction.btb_taken)
        bpd_mispredict := !uop.br_prediction.bpd_taken
      }
    }

    when (is_br_or_jalr && pc_sel === PC_BRJMP && !mispredict && io.get_ftq_pc.next_val) {
      // ignore misaligned issues -- we'll catch that elsewhere as an exception.
      when (io.get_ftq_pc.next_pc(vaddrBits-1, log2Ceil(coreInstBytes)) =/=
            bj_addr(vaddrBits-1, log2Ceil(coreInstBytes))) {
        printf ("[FuncUnit] Branch jumped to 0x%x, should have jumped to 0x%x.\n",
          io.get_ftq_pc.next_pc,
          bj_addr)
      }
      assert (io.get_ftq_pc.next_pc(vaddrBits-1, log2Ceil(coreInstBytes)) ===
              bj_addr(vaddrBits-1, log2Ceil(coreInstBytes)),
             "[FuncUnit] branch is taken to the wrong target.")
    }

    when (is_br_or_jalr) {
      when (pc_sel === PC_JALR) {
        mispredict := btb_mispredict
      }
      when (pc_sel === PC_PLUS4) {
        mispredict :=
          Mux(uop.br_prediction.btb_blame,
            btb_mispredict,
          Mux(uop.br_prediction.bpd_blame,
            bpd_mispredict,
            false.B)) // if neither BTB nor BPD predicted and it's not-taken, then no misprediction occurred.
      }
      when (pc_sel === PC_BRJMP) {
        mispredict :=
          Mux(uop.br_prediction.btb_blame,
            btb_mispredict,
          Mux(uop.br_prediction.bpd_blame,
            bpd_mispredict,
            true.B)) // if neither BTB nor BPD predicted and it's taken, then a misprediction occurred.
      }
    }

    val br_unit =
      if (enableBrResolutionRegister) RegInit((0.U).asTypeOf(new BranchUnitResp))
      else Wire(new BranchUnitResp)


    br_unit.take_pc := mispredict
    val target = Mux(pc_sel === PC_PLUS4, npc, bj_addr)
    br_unit.target := target

    // Delay branch resolution a cycle for critical path reasons.
    // If the rest of "br_unit" is being registered too, then we don't need to
    // register "brinfo" here, since in that case we would be double counting.
    val brinfo =
      if (enableBrResolutionRegister) Wire(new BrResolutionInfo)
      else RegInit((0.U).asTypeOf(new BrResolutionInfo))

    // note: jal doesn't allocate a branch-mask, so don't clear a br-mask bit
    brinfo.valid          := io.req.valid && uop.is_br_or_jmp && !uop.is_jal && !killed
    brinfo.mispredict     := mispredict
    brinfo.mask           := 1.U << uop.br_tag
    brinfo.exe_mask       := GetNewBrMask(io.brinfo, uop.br_mask)
    brinfo.tag            := uop.br_tag
    brinfo.ftq_idx        := uop.ftq_idx
    brinfo.cfi_idx        := uop.cfi_idx
    brinfo.rob_idx        := uop.rob_idx
    brinfo.ldq_idx        := uop.ldq_idx
    brinfo.stq_idx        := uop.stq_idx
    brinfo.rxq_idx        := uop.rxq_idx
    brinfo.is_jr          := pc_sel === PC_JALR
    brinfo.cfi_type       := Mux(uop.is_jal, CfiType.jal,
                             Mux(pc_sel === PC_JALR, CfiType.jalr,
                             Mux(uop.is_br_or_jmp, CfiType.branch, CfiType.none)))
    brinfo.taken          := is_taken
    brinfo.btb_mispredict := btb_mispredict
    brinfo.bpd_mispredict := bpd_mispredict
    brinfo.btb_made_pred  := uop.br_prediction.btb_blame
    brinfo.bpd_made_pred  := uop.br_prediction.bpd_blame

    br_unit.brinfo := brinfo

    // updates the BTB same cycle as PC redirect
    val lsb = log2Ceil(fetchWidth*coreInstBytes)

    // did a branch or jalr occur AND did we mispredict? AND was it taken? (i.e., should we update the BTB)

    if (enableBTBContainsBranches) {
      br_unit.btb_update.valid := is_br_or_jalr && mispredict && is_taken && !uop.br_prediction.btb_hit
    } else {
       br_unit.btb_update.valid := is_br_or_jalr && mispredict && uop.is_jump
    }

    br_unit.btb_update.bits.pc       := io.get_ftq_pc.fetch_pc// tell the BTB which pc to tag check against
    br_unit.btb_update.bits.cfi_idx  := uop.cfi_idx
    br_unit.btb_update.bits.target   := (target.asSInt & (-coreInstBytes).S).asUInt
    br_unit.btb_update.bits.taken    := is_taken   // was this branch/jal/jalr "taken"
    br_unit.btb_update.bits.cfi_type :=
      Mux(uop.is_jal                , CfiType.jal,
      Mux(uop.is_jump && !uop.is_jal, CfiType.jalr,
                                      CfiType.branch))
    br_unit.btb_update.bits.bpd_type :=
      Mux(uop.is_ret,  BpredType.RET,
      Mux(uop.is_call, BpredType.CALL,
      Mux(uop.is_jump, BpredType.JUMP,
                       BpredType.BRANCH)))
    br_unit.btb_update.bits.is_rvc  := uop.is_rvc
    br_unit.btb_update.bits.is_edge := uop.edge_inst

    // Branch/Jump Target Calculation
    // we can't push this through the ALU though, b/c jalr needs both PC+4 and rs1+offset

    def encodeVirtualAddress(a0: UInt, ea: UInt) = if (vaddrBitsExtended == vaddrBits) {
      ea
    } else {
      // Efficient means to compress 64-bit VA into vaddrBits+1 bits.
      // (VA is bad if VA(vaddrBits) != VA(vaddrBits-1)).
      val a = a0.asSInt >> vaddrBits
      val msb = Mux(a === 0.S || a === -1.S, ea(vaddrBits), !ea(vaddrBits-1))
      Cat(msb, ea(vaddrBits-1,0))
    }

    val target_offset = imm_xprlen(20,0).asSInt

    val jalr_target_base = io.req.bits.rs1_data.asSInt
    val jalr_target_xlen = Wire(UInt(xLen.W))
    jalr_target_xlen := (jalr_target_base + target_offset).asUInt

    val jalr_target = (encodeVirtualAddress(jalr_target_xlen, jalr_target_xlen).asSInt & -2.S).asUInt

    val jal_br_target = Wire(UInt(vaddrBitsExtended.W))
    jal_br_target := (uop_maybe_pc.asSInt + target_offset +
                     (Fill(vaddrBitsExtended-1, uop.edge_inst) << 1).asSInt).asUInt

    bj_addr := Mux(uop.uopc === uopJALR, jalr_target, jal_br_target)

<<<<<<< HEAD
=======
    br_unit.pc := uop_pc

>>>>>>> d0c55205
    // handle misaligned branch/jmp targets
    br_unit.xcpt.valid     := bj_addr(1) && !usingCompressed.B &&
                              io.req.valid && is_taken && !killed
    br_unit.xcpt.bits.uop  := uop
    br_unit.xcpt.bits.cause:= freechips.rocketchip.rocket.Causes.misaligned_fetch.U
    // TODO is there a better way to get this information to the CSR file? maybe use brinfo.target?
    br_unit.xcpt.bits.badvaddr:= bj_addr

    io.br_unit := br_unit
  }

// Response
// TODO add clock gate on resp bits from functional units
//   io.resp.bits.data := RegEnable(alu.io.out, io.req.valid)
//   val reg_data = Reg(outType = Bits(width = xLen))
//   reg_data := alu.io.out
//   io.resp.bits.data := reg_data

  val r_val  = RegInit(VecInit(Seq.fill(numStages) { false.B }))
  val r_data = Reg(Vec(numStages, UInt(xLen.W)))
  r_val (0) := io.req.valid
  r_data(0) := alu.io.out
  for (i <- 1 until numStages) {
    r_val(i)  := r_val(i-1)
    r_data(i) := r_data(i-1)
  }
  io.resp.bits.data := r_data(numStages-1)

  // Bypass
  // for the ALU, we can bypass same cycle as compute
  require (numStages >= 1)
  require (numBypassStages >= 1)
  io.bypass.valid(0) := io.req.valid
  io.bypass.data (0) := alu.io.out
  for (i <- 1 until numStages) {
    io.bypass.valid(i) := r_val(i-1)
    io.bypass.data (i) := r_data(i-1)
  }

  // Exceptions
  io.resp.bits.fflags.valid := false.B
}

/**
 * Functional unit that passes in base+imm to calculate addresses, and passes store data
 * to the LSU.
 * For floating point, 65bit FP store-data needs to be decoded into 64bit FP form
 */
class MemAddrCalcUnit(implicit p: Parameters)
  extends PipelinedFunctionalUnit(
    numStages = 0,
    numBypassStages = 0,
    earliestBypassStage = 0,
    dataWidth = 65, // TODO enable this only if FP is enabled?
    isBranchUnit = false)
  with freechips.rocketchip.rocket.constants.MemoryOpConstants
  with freechips.rocketchip.rocket.constants.ScalarOpConstants
{
  // perform address calculation
  val sum = (io.req.bits.rs1_data.asSInt + io.req.bits.uop.imm_packed(19,8).asSInt).asUInt
  val ea_sign = Mux(sum(vaddrBits-1), ~sum(63,vaddrBits) === 0.U,
                                       sum(63,vaddrBits) =/= 0.U)
  val effective_address = Cat(ea_sign, sum(vaddrBits-1,0)).asUInt

  val store_data = io.req.bits.rs2_data

  io.resp.bits.addr := effective_address
  io.resp.bits.data := store_data

  if (dataWidth > 63) {
    assert (!(io.req.valid && io.req.bits.uop.ctrl.is_std &&
      io.resp.bits.data(64).asBool === true.B), "65th bit set in MemAddrCalcUnit.")

    assert (!(io.req.valid && io.req.bits.uop.ctrl.is_std && io.req.bits.uop.fp_val),
      "FP store-data should now be going through a different unit.")
  }

  assert (!(io.req.bits.uop.fp_val && io.req.valid && io.req.bits.uop.uopc =/=
          uopLD && io.req.bits.uop.uopc =/= uopSTA),
          "[maddrcalc] assert we never get store data in here.")

  // Handle misaligned exceptions
  val size = io.req.bits.uop.mem_size
  val misaligned =
    (size === 1.U && (effective_address(0) =/= 0.U)) ||
    (size === 2.U && (effective_address(1,0) =/= 0.U)) ||
    (size === 3.U && (effective_address(2,0) =/= 0.U))

  val ma_ld = io.req.valid && io.req.bits.uop.uopc === uopLD && misaligned
  val ma_st = io.req.valid && (io.req.bits.uop.uopc === uopSTA || io.req.bits.uop.uopc === uopAMO_AG) && misaligned

  io.resp.bits.mxcpt.valid := ma_ld || ma_st
  io.resp.bits.mxcpt.bits  := Mux(ma_ld, freechips.rocketchip.rocket.Causes.misaligned_load.U,
                                         freechips.rocketchip.rocket.Causes.misaligned_store.U)
  assert (!(ma_ld && ma_st), "Mutually-exclusive exceptions are firing.")

  io.resp.bits.sfence.valid := io.req.valid && io.req.bits.uop.mem_cmd === M_SFENCE
  io.resp.bits.sfence.bits.rs1 := io.req.bits.uop.mem_size(0)
  io.resp.bits.sfence.bits.rs2 := io.req.bits.uop.mem_size(1)
  io.resp.bits.sfence.bits.addr := io.req.bits.rs1_data
  io.resp.bits.sfence.bits.asid := io.req.bits.rs2_data
}


/**
 * Functional unit to wrap lower level FPU
 *
 * Currently, bypassing is unsupported!
 * All FP instructions are padded out to the max latency unit for easy
 * write-port scheduling.
 */
class FPUUnit(implicit p: Parameters)
  extends PipelinedFunctionalUnit(
    numStages = p(tile.TileKey).core.fpu.get.dfmaLatency,
    numBypassStages = 0,
    earliestBypassStage = 0,
    dataWidth = 65,
    needsFcsr = true)
{
  val fpu = Module(new FPU())
  fpu.io.req.valid         := io.req.valid
  fpu.io.req.bits.uop      := io.req.bits.uop
  fpu.io.req.bits.rs1_data := io.req.bits.rs1_data
  fpu.io.req.bits.rs2_data := io.req.bits.rs2_data
  fpu.io.req.bits.rs3_data := io.req.bits.rs3_data
  fpu.io.req.bits.fcsr_rm  := io.fcsr_rm

  io.resp.bits.data              := fpu.io.resp.bits.data
  io.resp.bits.fflags.valid      := fpu.io.resp.bits.fflags.valid
  io.resp.bits.fflags.bits.uop   := io.resp.bits.uop
  io.resp.bits.fflags.bits.flags := fpu.io.resp.bits.fflags.bits.flags // kill me now
}

/**
 * Int to FP conversion functional unit
 *
 * @param latency the amount of stages to delay by
 */
class IntToFPUnit(latency: Int)(implicit p: Parameters)
  extends PipelinedFunctionalUnit(
    numStages = latency,
    numBypassStages = 0,
    earliestBypassStage = 0,
    dataWidth = 65,
    needsFcsr = true)
  with tile.HasFPUParameters
{
  val fp_decoder = Module(new UOPCodeFPUDecoder) // TODO use a simpler decoder
  val io_req = io.req.bits
  fp_decoder.io.uopc := io_req.uop.uopc
  val fp_ctrl = fp_decoder.io.sigs
  val fp_rm = Mux(ImmGenRm(io_req.uop.imm_packed) === 7.U, io.fcsr_rm, ImmGenRm(io_req.uop.imm_packed))
  val req = Wire(new tile.FPInput)
  val tag = !fp_ctrl.singleIn

  req <> fp_ctrl

  req.rm := fp_rm
  req.in1 := unbox(io_req.rs1_data, tag, None)
  req.in2 := unbox(io_req.rs2_data, tag, None)
  req.in3 := DontCare
  req.typ := ImmGenTyp(io_req.uop.imm_packed)
  req.fmaCmd := DontCare

  assert (!(io.req.valid && fp_ctrl.fromint && req.in1(xLen).asBool),
    "[func] IntToFP integer input has 65th high-order bit set!")

  assert (!(io.req.valid && !fp_ctrl.fromint),
    "[func] Only support fromInt micro-ops.")

  val ifpu = Module(new tile.IntToFP(intToFpLatency))
  ifpu.io.in.valid := io.req.valid
  ifpu.io.in.bits := req
  ifpu.io.in.bits.in1 := io_req.rs1_data
  val out_double = Pipe(io.req.valid, !fp_ctrl.singleOut, intToFpLatency).bits

//io.resp.bits.data              := box(ifpu.io.out.bits.data, !io.resp.bits.uop.fp_single)
  io.resp.bits.data              := box(ifpu.io.out.bits.data, out_double)
  io.resp.bits.fflags.valid      := ifpu.io.out.valid
  io.resp.bits.fflags.bits.uop   := io.resp.bits.uop
  io.resp.bits.fflags.bits.flags := ifpu.io.out.bits.exc
}

/**
 * Iterative/unpipelined functional unit, can only hold a single MicroOp at a time
 * assumes at least one register between request and response
 *
 * TODO allow up to N micro-ops simultaneously.
 *
 * @param dataWidth width of the data to be passed into the functional unit
 */
abstract class IterativeFunctionalUnit(dataWidth: Int)(implicit p: Parameters)
  extends FunctionalUnit(
    isPipelined = false,
    numStages = 1,
    numBypassStages = 0,
    dataWidth = dataWidth,
    isBranchUnit = false)
{
  val r_uop = Reg(new MicroOp())

  val do_kill = Wire(Bool())
  do_kill := io.req.bits.kill // irrelevant default

  when (io.req.fire()) {
    // update incoming uop
    do_kill := IsKilledByBranch(io.brinfo, io.req.bits.uop) || io.req.bits.kill
    r_uop := io.req.bits.uop
    r_uop.br_mask := GetNewBrMask(io.brinfo, io.req.bits.uop)
  } .otherwise {
    do_kill := IsKilledByBranch(io.brinfo, r_uop) || io.req.bits.kill
    r_uop.br_mask := GetNewBrMask(io.brinfo, r_uop)
  }

  // assumes at least one pipeline register between request and response
  io.resp.bits.uop := r_uop
}

/**
 * Divide functional unit.
 *
 * @param dataWidth data to be passed into the functional unit
 */
class DivUnit(dataWidth: Int)(implicit p: Parameters)
  extends IterativeFunctionalUnit(dataWidth)
{

  // We don't use the iterative multiply functionality here.
  // Instead we use the PipelinedMultiplier
  val div = Module(new freechips.rocketchip.rocket.MulDiv(mulDivParams, width = dataWidth))

  // request
  div.io.req.valid    := io.req.valid && !this.do_kill
  div.io.req.bits.dw  := io.req.bits.uop.ctrl.fcn_dw
  div.io.req.bits.fn  := io.req.bits.uop.ctrl.op_fcn
  div.io.req.bits.in1 := io.req.bits.rs1_data
  div.io.req.bits.in2 := io.req.bits.rs2_data
  div.io.req.bits.tag := DontCare
  io.req.ready        := div.io.req.ready

  // handle pipeline kills and branch misspeculations
  div.io.kill         := this.do_kill

  // response
  io.resp.valid       := div.io.resp.valid && !this.do_kill
  div.io.resp.ready   := io.resp.ready
  io.resp.bits.data   := div.io.resp.bits.data
}

/**
 * Pipelined multiplier functional unit that wraps around the RocketChip pipelined multiplier
 *
 * @param numStages number of pipeline stages
 * @param dataWidth size of the data being passed into the functional unit
 */
class PipelinedMulUnit(numStages: Int, dataWidth: Int)(implicit p: Parameters)
  extends PipelinedFunctionalUnit(
    numStages = numStages,
    numBypassStages = 0,
    earliestBypassStage = 0,
    dataWidth = dataWidth)
{
  val imul = Module(new PipelinedMultiplier(xLen, numStages))
  // request
  imul.io.req.valid    := io.req.valid
  imul.io.req.bits.fn  := io.req.bits.uop.ctrl.op_fcn
  imul.io.req.bits.dw  := io.req.bits.uop.ctrl.fcn_dw
  imul.io.req.bits.in1 := io.req.bits.rs1_data
  imul.io.req.bits.in2 := io.req.bits.rs2_data
  imul.io.req.bits.tag := DontCare
  // response
  io.resp.bits.data    := imul.io.resp.bits.data
}<|MERGE_RESOLUTION|>--- conflicted
+++ resolved
@@ -592,11 +592,6 @@
 
     bj_addr := Mux(uop.uopc === uopJALR, jalr_target, jal_br_target)
 
-<<<<<<< HEAD
-=======
-    br_unit.pc := uop_pc
-
->>>>>>> d0c55205
     // handle misaligned branch/jmp targets
     br_unit.xcpt.valid     := bj_addr(1) && !usingCompressed.B &&
                               io.req.valid && is_taken && !killed
