--- conflicted
+++ resolved
@@ -106,13 +106,8 @@
     rxq_val      (rxq_tail) := true.B
     rxq_op_val   (rxq_tail) := false.B
     rxq_committed(rxq_tail) := false.B
-<<<<<<< HEAD
-    rxq_uop      (rxq_tail) := io.core.dis_uops(rocc_idx)
-    rxq_inst     (rxq_tail) := io.core.dis_uops(rocc_idx).debug_inst
-=======
     rxq_uop      (rxq_tail) := io.core.dec_uops(rocc_idx)
     rxq_inst     (rxq_tail) := io.core.dec_uops(rocc_idx).inst
->>>>>>> b378da62
     rxq_tail                := WrapInc(rxq_tail, numRxqEntries)
   }
 
