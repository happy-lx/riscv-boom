//******************************************************************************
// Copyright (c) 2015 - 2019, The Regents of the University of California (Regents).
// All Rights Reserved. See LICENSE and LICENSE.SiFive for license details.
//------------------------------------------------------------------------------

//------------------------------------------------------------------------------
//------------------------------------------------------------------------------
// RISC-V Processor Core
//------------------------------------------------------------------------------
//------------------------------------------------------------------------------
//
// BOOM has the following (conceptual) stages:
//   if0 - Instruction Fetch 0 (next-pc select)
//   if1 - Instruction Fetch 1 (I$ access)
//   if2 - Instruction Fetch 2 (instruction return)
//   if3 - Instruction Fetch 3 (enqueue to fetch buffer)
//   if4 - Instruction Fetch 4 (redirect from bpd)
//   dec - Decode
//   ren - Rename1
//   dis - Rename2/Dispatch
//   iss - Issue
//   rrd - Register Read
//   exe - Execute
//   mem - Memory
//   sxt - Sign-extend
//   wb  - Writeback
//   com - Commit

package boom.exu

import java.nio.file.{Paths}

import chisel3._
import chisel3.util._
import chisel3.experimental.dontTouch

import freechips.rocketchip.config.Parameters
import freechips.rocketchip.rocket.Instructions._
import freechips.rocketchip.rocket.{Causes, PRV}
import freechips.rocketchip.util.{Str, UIntIsOneOf, CoreMonitorBundle}
import freechips.rocketchip.devices.tilelink.{PLICConsts, CLINTConsts}

import boom.common._
import boom.ifu.{GlobalHistory, HasBoomFrontendParameters}
import boom.exu.FUConstants._
import boom.common.BoomTilesKey
<<<<<<< HEAD
import boom.util._


=======
import boom.util.{RobTypeToChars, BoolToChar, GetNewUopAndBrMask, Sext, WrapInc, BoomCoreStringPrefix, DromajoCosimBlackBox}
>>>>>>> c9fa26de

/**
 * Top level core object that connects the Frontend to the rest of the pipeline.
 */
class BoomCore(implicit p: Parameters) extends BoomModule
  with HasBoomFrontendParameters // TODO: Don't add this trait
{
  val io = new freechips.rocketchip.tile.CoreBundle
    with freechips.rocketchip.tile.HasExternallyDrivenTileConstants
  {
    val interrupts = Input(new freechips.rocketchip.tile.CoreInterrupts())
    val ifu = new boom.ifu.BoomFrontendIO
    val ptw = Flipped(new freechips.rocketchip.rocket.DatapathPTWIO())
    val rocc = Flipped(new freechips.rocketchip.tile.RoCCCoreIO())
    val lsu = Flipped(new boom.lsu.LSUCoreIO)
    val ptw_tlb = new freechips.rocketchip.rocket.TLBPTWIO()
    val trace = Output(Vec(coreParams.retireWidth,
      new freechips.rocketchip.rocket.TracedInstruction))
    val fcsr_rm = UInt(freechips.rocketchip.tile.FPConstants.RM_SZ.W)
  }
  //**********************************
  // construct all of the modules

  // Only holds integer-registerfile execution units.
  val exe_units = new boom.exu.ExecutionUnits(fpu=false)

  // Meanwhile, the FP pipeline holds the FP issue window, FP regfile, and FP arithmetic units.
  var fp_pipeline: FpPipeline = null
  if (usingFPU) fp_pipeline = Module(new FpPipeline)

  // ********************************************************
  // Clear fp_pipeline before use
  if (usingFPU) {
    fp_pipeline.io.ll_wports := DontCare
    fp_pipeline.io.wb_valids := DontCare
    fp_pipeline.io.wb_pdsts  := DontCare
  }

  val numIrfWritePorts        = exe_units.numIrfWritePorts + memWidth
  val numLlIrfWritePorts      = exe_units.numLlIrfWritePorts
  val numIrfReadPorts         = exe_units.numIrfReadPorts

  val numFastWakeupPorts      = exe_units.count(_.bypassable)
  val numAlwaysBypassable     = exe_units.count(_.alwaysBypassable)

  val numIntIssueWakeupPorts  = numIrfWritePorts + numFastWakeupPorts - numAlwaysBypassable // + memWidth for ll_wb
  val numIntRenameWakeupPorts = numIntIssueWakeupPorts
  val numFpWakeupPorts        = if (usingFPU) fp_pipeline.io.wakeups.length else 0

  val decode_units     = for (w <- 0 until decodeWidth) yield { val d = Module(new DecodeUnit); d }
  val dec_brmask_logic = Module(new BranchMaskGenerationLogic(coreWidth))
  val rename_stage     = Module(new RenameStage(coreWidth, numIntPhysRegs, numIntRenameWakeupPorts, false))
  val fp_rename_stage  = if (usingFPU) Module(new RenameStage(coreWidth, numFpPhysRegs, numFpWakeupPorts, true))
                         else null
  val rename_stages    = if (usingFPU) Seq(rename_stage, fp_rename_stage) else Seq(rename_stage)

  val mem_iss_unit     = Module(new IssueUnitCollapsing(memIssueParam, numIntIssueWakeupPorts))
  mem_iss_unit.suggestName("mem_issue_unit")
  val int_iss_unit     = Module(new IssueUnitCollapsing(intIssueParam, numIntIssueWakeupPorts))
  int_iss_unit.suggestName("int_issue_unit")

  val issue_units      = Seq(mem_iss_unit, int_iss_unit)
  val dispatcher       = Module(new BasicDispatcher)

  val iregfile         = Module(new RegisterFileSynthesizable(
                             numIntPhysRegs,
                             numIrfReadPorts,
                             numIrfWritePorts,
                             xLen,
                             Seq.fill(memWidth) {true} ++ exe_units.bypassable_write_port_mask)) // bypassable ll_wb

  // wb arbiter for the 0th ll writeback
  // TODO: should this be a multi-arb?
  val ll_wbarb         = Module(new Arbiter(new ExeUnitResp(xLen), 1 +
                                                                   (if (usingFPU) 1 else 0) +
                                                                   (if (usingRoCC) 1 else 0)))
  val iregister_read   = Module(new RegisterRead(
                           issue_units.map(_.issueWidth).sum,
                           exe_units.withFilter(_.readsIrf).map(_.supportedFuncUnits),
                           numIrfReadPorts,
                           exe_units.withFilter(_.readsIrf).map(x => 2),
                           exe_units.numTotalBypassPorts,
                           xLen))
  val rob              = Module(new Rob(
                           numIrfWritePorts + numFpWakeupPorts, // +memWidth for ll writebacks
                           numFpWakeupPorts))
  // Used to wakeup registers in rename and issue. ROB needs to listen to something else.
  val int_iss_wakeups  = Wire(Vec(numIntIssueWakeupPorts, Valid(new ExeUnitResp(xLen))))
  val int_ren_wakeups  = Wire(Vec(numIntRenameWakeupPorts, Valid(new ExeUnitResp(xLen))))
  int_iss_wakeups := DontCare
  int_ren_wakeups := DontCare

  require (exe_units.length == issue_units.map(_.issueWidth).sum)

  //***********************************
  // Pipeline State Registers and Wires

  // Decode/Rename1 Stage
  val dec_valids = Wire(Vec(coreWidth, Bool()))  // are the decoded instruction valid? It may be held up though.
  val dec_uops   = Wire(Vec(coreWidth, new MicroOp()))
  val dec_fire   = Wire(Vec(coreWidth, Bool()))  // can the instruction fire beyond decode?
                                                    // (can still be stopped in ren or dis)
  val dec_ready  = Wire(Bool())
  val dec_xcpts  = Wire(Vec(coreWidth, Bool()))
  val ren_stalls = Wire(Vec(coreWidth, Bool()))

  // Rename2/Dispatch stage
  val dis_valids = Wire(Vec(coreWidth, Bool()))
  val dis_uops   = Wire(Vec(coreWidth, new MicroOp))
  val dis_fire   = Wire(Vec(coreWidth, Bool()))
  val dis_ready  = Wire(Bool())

  // Issue Stage/Register Read
  val iss_valids = Wire(Vec(exe_units.numIrfReaders, Bool()))
  val iss_uops   = Wire(Vec(exe_units.numIrfReaders, new MicroOp()))
  val bypasses   = Wire(new BypassData(exe_units.numTotalBypassPorts, xLen))

  // --------------------------------------
  // Dealing with branch resolutions

  // The individual branch resolutions from each ALU
  val brinfos = Reg(Vec(coreWidth, new BrResolutionInfo()))

  // "Merged" branch update info from all ALUs
  // brmask contains masks for rapidly clearing mispredicted instructions
  // brindices contains indices to reset pointers for allocated structures
  //           brindices is delayed a cycle
  val brupdate  = Wire(new BrUpdateInfo)
  val b1    = Wire(new BrUpdateMasks)
  val b2    = Reg(new BrResolutionInfo)

  brupdate.b1 := b1
  brupdate.b2 := b2

  val jmpunit_idx = exe_units.jmp_unit_idx

  for ((b, a) <- brinfos zip exe_units.alu_units) {
    b := a.io.brinfo
    b.valid := a.io.brinfo.valid && !rob.io.flush.valid
  }
  b1.resolve_mask := brinfos.map(x => x.valid << x.uop.br_tag).reduce(_|_)
  b1.mispredict_mask := brinfos.map(x => (x.valid && x.mispredict) << x.uop.br_tag).reduce(_|_)

  // Find the oldest mispredict and use it to update indices
  var mispredict_val = false.B
  var oldest_mispredict = brinfos(0)
  for (b <- brinfos) {
    val use_this_mispredict = !mispredict_val ||
    b.valid && b.mispredict && IsOlder(b.uop.rob_idx, oldest_mispredict.uop.rob_idx, rob.io.rob_head_idx)

    mispredict_val = mispredict_val || (b.valid && b.mispredict)
    oldest_mispredict = Mux(use_this_mispredict, b, oldest_mispredict)
  }

  b2.mispredict  := mispredict_val
  b2.cfi_type    := oldest_mispredict.cfi_type
  b2.taken       := oldest_mispredict.taken
  b2.pc_sel      := oldest_mispredict.pc_sel
  b2.uop         := UpdateBrMask(brupdate, oldest_mispredict.uop)
  b2.jalr_target := RegNext(exe_units(jmpunit_idx).io.brinfo.jalr_target)
  b2.target_offset := oldest_mispredict.target_offset

  val oldest_mispredict_ftq_idx = oldest_mispredict.uop.ftq_idx


  assert (!((brupdate.b1.mispredict_mask =/= 0.U || brupdate.b2.mispredict)
    && rob.io.commit.rollback), "Can't have a mispredict during rollback.")

  io.ifu.brupdate := brupdate

  for (eu <- exe_units) {
    eu.io.brupdate := brupdate
  }

  if (usingFPU) {
    fp_pipeline.io.brupdate := brupdate
  }

  // Load/Store Unit & ExeUnits
  val mem_units = exe_units.memory_units
  val mem_resps = mem_units.map(_.io.ll_iresp)
  for (i <- 0 until memWidth) {
    mem_units(i).io.lsu_io <> io.lsu.exe(i)
  }

  //-------------------------------------------------------------
  // Uarch Hardware Performance Events (HPEs)

  val perfEvents = new freechips.rocketchip.rocket.EventSets(Seq(
    new freechips.rocketchip.rocket.EventSet((mask, hits) => (mask & hits).orR, Seq(
      ("exception", () => rob.io.com_xcpt.valid),
      ("nop",       () => false.B),
      ("nop",       () => false.B),
      ("nop",       () => false.B))),

    new freechips.rocketchip.rocket.EventSet((mask, hits) => (mask & hits).orR, Seq(
//      ("I$ blocked",                        () => icache_blocked),
      ("nop",                               () => false.B),
      // ("branch misprediction",              () => br_unit.brinfo.mispredict),
      // ("control-flow target misprediction", () => br_unit.brinfo.mispredict &&
      //                                             br_unit.brinfo.cfi_type === CFI_JALR),
      ("flush",                             () => rob.io.flush.valid)
      //("branch resolved",                   () => br_unit.brinfo.valid)
    )),

    new freechips.rocketchip.rocket.EventSet((mask, hits) => (mask & hits).orR, Seq(
//      ("I$ miss",     () => io.ifu.perf.acquire),
//      ("D$ miss",     () => io.dmem.perf.acquire),
//      ("D$ release",  () => io.dmem.perf.release),
//      ("ITLB miss",   () => io.ifu.perf.tlbMiss),
//      ("DTLB miss",   () => io.dmem.perf.tlbMiss),
      ("L2 TLB miss", () => io.ptw.perf.l2miss)))))
  val csr = Module(new freechips.rocketchip.rocket.CSRFile(perfEvents, boomParams.customCSRs.decls))
  csr.io.inst foreach { c => c := DontCare }
  csr.io.rocc_interrupt := io.rocc.interrupt

  val custom_csrs = Wire(new BoomCustomCSRs)
  (custom_csrs.csrs zip csr.io.customCSRs).map { case (lhs, rhs) => lhs := rhs }

  //val icache_blocked = !(io.ifu.fetchpacket.valid || RegNext(io.ifu.fetchpacket.valid))
  val icache_blocked = false.B
  csr.io.counters foreach { c => c.inc := RegNext(perfEvents.evaluate(c.eventSel)) }

  //****************************************
  // Time Stamp Counter & Retired Instruction Counter
  // (only used for printf and vcd dumps - the actual counters are in the CSRFile)
  val debug_tsc_reg = RegInit(0.U(xLen.W))
  val debug_irt_reg = RegInit(0.U(xLen.W))
  val debug_cfis = RegInit(0.U(xLen.W))
  val debug_f3_mispredicts = RegInit(0.U(xLen.W)) // How many cfis were missed by the l3 predictor
  val debug_f2_mispredicts = RegInit(0.U(xLen.W)) // How many cfis were missed by the l2 predictor
  val debug_f1_mispredicts = RegInit(0.U(xLen.W)) // How many cfis were missed by the l1 predictor
  dontTouch(debug_f3_mispredicts)
  dontTouch(debug_f2_mispredicts)
  dontTouch(debug_f1_mispredicts)
  dontTouch(debug_cfis)
  debug_cfis := debug_cfis + PopCount(VecInit((0 until coreWidth) map {i =>
    rob.io.commit.valids(i) &&
    (rob.io.commit.uops(i).is_br || rob.io.commit.uops(i).is_jal || rob.io.commit.uops(i).is_jalr)
  }))
  debug_f3_mispredicts := debug_f3_mispredicts + PopCount(VecInit((0 until coreWidth) map { i =>
    rob.io.commit.valids(i) &&
    (rob.io.commit.uops(i).is_br || rob.io.commit.uops(i).is_jal || rob.io.commit.uops(i).is_jalr) &&
    rob.io.commit.uops(i).debug_fsrc > BSRC_3
  }))
  debug_f2_mispredicts := debug_f2_mispredicts + PopCount(VecInit((0 until coreWidth) map { i =>
    rob.io.commit.valids(i) &&
    (rob.io.commit.uops(i).is_br || rob.io.commit.uops(i).is_jal || rob.io.commit.uops(i).is_jalr) &&
    rob.io.commit.uops(i).debug_fsrc > BSRC_2
  }))
  debug_f1_mispredicts := debug_f1_mispredicts + PopCount(VecInit((0 until coreWidth) map { i =>
    rob.io.commit.valids(i) &&
    (rob.io.commit.uops(i).is_br || rob.io.commit.uops(i).is_jal || rob.io.commit.uops(i).is_jalr) &&
    rob.io.commit.uops(i).debug_fsrc > BSRC_1
  }))

  debug_tsc_reg := debug_tsc_reg + 1.U
  debug_irt_reg := debug_irt_reg + PopCount(rob.io.commit.valids.asUInt)
  dontTouch(debug_tsc_reg)
  dontTouch(debug_irt_reg)

  //****************************************
  // Print-out information about the machine

  val issStr =
    if (enableAgePriorityIssue) " (Age-based Priority)"
    else " (Unordered Priority)"

  // val btbStr =
  //   if (enableBTB) ("" + boomParams.btb.nSets * boomParams.btb.nWays + " entries (" + boomParams.btb.nSets + " x " + boomParams.btb.nWays + " ways)")
  //   else 0
  val btbStr = ""

  val fpPipelineStr =
    if (usingFPU) fp_pipeline.toString
    else ""

  override def toString: String =
    (BoomCoreStringPrefix("====Overall Core Params====") + "\n"
    + exe_units.toString + "\n"
    + fpPipelineStr + "\n"
    + rob.toString + "\n"
    + BoomCoreStringPrefix(
        "===Other Core Params===",
        "Fetch Width           : " + fetchWidth,
        "Decode Width          : " + coreWidth,
        "Issue Width           : " + issueParams.map(_.issueWidth).sum,
        "ROB Size              : " + numRobEntries,
        "Issue Window Size     : " + issueParams.map(_.numEntries) + issStr,
        "Load/Store Unit Size  : " + numLdqEntries + "/" + numStqEntries,
        "Num Int Phys Registers: " + numIntPhysRegs,
        "Num FP  Phys Registers: " + numFpPhysRegs,
        "Max Branch Count      : " + maxBrCount)
    + iregfile.toString + "\n"
    + BoomCoreStringPrefix(
        "Num Slow Wakeup Ports : " + numIrfWritePorts,
        "Num Fast Wakeup Ports : " + exe_units.count(_.bypassable),
        "Num Bypass Ports      : " + exe_units.numTotalBypassPorts) + "\n"
    + BoomCoreStringPrefix(
        "DCache Ways           : " + dcacheParams.nWays,
        "DCache Sets           : " + dcacheParams.nSets,
        "DCache nMSHRs         : " + dcacheParams.nMSHRs,
        "ICache Ways           : " + icacheParams.nWays,
        "ICache Sets           : " + icacheParams.nSets,
        "D-TLB Entries         : " + dcacheParams.nTLBEntries,
        "I-TLB Entries         : " + icacheParams.nTLBEntries,
        "Paddr Bits            : " + paddrBits,
        "Vaddr Bits            : " + vaddrBits) + "\n"
    + BoomCoreStringPrefix(
        "Using FPU Unit?       : " + usingFPU.toString,
        "Using FDivSqrt?       : " + usingFDivSqrt.toString,
        "Using VM?             : " + usingVM.toString) + "\n")

  //-------------------------------------------------------------
  //-------------------------------------------------------------
  // **** Fetch Stage/Frontend ****
  //-------------------------------------------------------------
  //-------------------------------------------------------------
  io.ifu.redirect_val         := false.B
  io.ifu.redirect_flush       := false.B

  // Breakpoint info
  io.ifu.status  := csr.io.status
  io.ifu.bp      := csr.io.bp

  io.ifu.flush_icache := (0 until coreWidth).map { i =>
    rob.io.commit.valids(i) && rob.io.commit.uops(i).is_fencei }.reduce(_||_)

  // TODO FIX THIS HACK
  // The below code works because of two quirks with the flush mechanism
  //  1 ) All flush_on_commit instructions are also is_unique,
  //      In the future, this constraint will be relaxed.
  //  2 ) We send out flush signals one cycle after the commit signal. We need to
  //      mux between one/two cycle delay for the following cases:
  //       ERETs are reported to the CSR two cycles before we send the flush
  //       Exceptions are reported to the CSR on the cycle we send the flush
  // This discrepency should be resolved elsewhere.
  when (RegNext(rob.io.flush.valid)) {
    io.ifu.redirect_val   := true.B
    io.ifu.redirect_flush := true.B
    val flush_typ = RegNext(rob.io.flush.bits.flush_typ)
    io.ifu.redirect_ghist := io.ifu.get_pc(0).entry.ghist
    when (FlushTypes.useCsrEvec(flush_typ)) {
      io.ifu.redirect_pc  := Mux(flush_typ === FlushTypes.eret,
                                 RegNext(RegNext(csr.io.evec)),
                                 csr.io.evec)
    } .otherwise {
      val flush_pc = (AlignPCToBoundary(io.ifu.get_pc(0).pc, icBlockBytes)
                      + RegNext(rob.io.flush.bits.pc_lob)
                      - Mux(RegNext(rob.io.flush.bits.edge_inst), 2.U, 0.U))
      val flush_pc_next = flush_pc + Mux(RegNext(rob.io.flush.bits.is_rvc), 2.U, 4.U)
      io.ifu.redirect_pc := Mux(FlushTypes.useSamePC(flush_typ),
                                flush_pc, flush_pc_next)

    }
    io.ifu.redirect_ftq_idx := RegNext(rob.io.flush.bits.ftq_idx)
  } .elsewhen (brupdate.b2.mispredict && !RegNext(rob.io.flush.valid)) {
    val block_pc = AlignPCToBoundary(io.ifu.get_pc(1).pc, icBlockBytes)
    val uop_maybe_pc = block_pc | brupdate.b2.uop.pc_lob
    val npc = uop_maybe_pc + Mux(brupdate.b2.uop.is_rvc || brupdate.b2.uop.edge_inst, 2.U, 4.U)
    val jal_br_target = Wire(UInt(vaddrBitsExtended.W))
    jal_br_target := (uop_maybe_pc.asSInt + brupdate.b2.target_offset +
      (Fill(vaddrBitsExtended-1, brupdate.b2.uop.edge_inst) << 1).asSInt).asUInt
    val bj_addr = Mux(brupdate.b2.cfi_type === CFI_JALR, brupdate.b2.jalr_target, jal_br_target)
    val mispredict_target = Mux(brupdate.b2.pc_sel === PC_PLUS4, npc, bj_addr)
    io.ifu.redirect_val     := true.B
    io.ifu.redirect_pc      := mispredict_target
    io.ifu.redirect_flush   := true.B
    io.ifu.redirect_ftq_idx := brupdate.b2.uop.ftq_idx
    val use_same_ghist = (brupdate.b2.cfi_type === CFI_BR &&
                          !brupdate.b2.taken &&
                          bankAlign(block_pc) === bankAlign(npc))
    val ftq_entry = io.ifu.get_pc(1).entry
    val cfi_idx = (brupdate.b2.uop.pc_lob ^
      Mux(ftq_entry.start_bank === 1.U, 1.U << log2Ceil(bankBytes), 0.U))(log2Ceil(fetchWidth), 1)
    val next_ghist = ftq_entry.ghist.update(
      ftq_entry.br_mask.asUInt,
      brupdate.b2.taken,
      brupdate.b2.cfi_type === CFI_BR,
      cfi_idx,
      true.B,
      io.ifu.get_pc(1).pc,
      ftq_entry.cfi_is_call && ftq_entry.cfi_idx.bits === cfi_idx,
      ftq_entry.cfi_is_ret  && ftq_entry.cfi_idx.bits === cfi_idx)


    io.ifu.redirect_ghist   := Mux(
      use_same_ghist,
      ftq_entry.ghist,
      next_ghist)
    io.ifu.redirect_ghist.current_saw_branch_not_taken := use_same_ghist
  } .elsewhen (rob.io.flush_frontend || brupdate.b1.mispredict_mask =/= 0.U) {
    io.ifu.redirect_flush   := true.B
  }

  // Tell the FTQ it can deallocate entries by passing youngest ftq_idx.
  val youngest_com_idx = (coreWidth-1).U - PriorityEncoder(rob.io.commit.valids.reverse)
  io.ifu.commit.valid := rob.io.commit.valids.reduce(_|_) || rob.io.com_xcpt.valid
  io.ifu.commit.bits  := Mux(rob.io.com_xcpt.valid,
                             rob.io.com_xcpt.bits.ftq_idx,
                             rob.io.commit.uops(youngest_com_idx).ftq_idx)

  assert(!(rob.io.commit.valids.reduce(_|_) && rob.io.com_xcpt.valid),
    "ROB can't commit and except in same cycle!")

  for (i <- 0 until memWidth) {
    when (RegNext(io.lsu.exe(i).req.bits.sfence.valid)) {
      io.ifu.sfence := RegNext(io.lsu.exe(i).req.bits.sfence)
    }
  }

  //-------------------------------------------------------------
  //-------------------------------------------------------------
  // **** Branch Prediction ****
  //-------------------------------------------------------------
  //-------------------------------------------------------------

  //-------------------------------------------------------------
  //-------------------------------------------------------------
  // **** Decode Stage ****
  //-------------------------------------------------------------
  //-------------------------------------------------------------

  // track mask of finished instructions in the bundle
  // use this to mask out insts coming from FetchBuffer that have been finished
  // for example, back pressure may cause us to only issue some instructions from FetchBuffer
  // but on the next cycle, we only want to retry a subset
  val dec_finished_mask = RegInit(0.U(coreWidth.W))

  //-------------------------------------------------------------
  // Pull out instructions and send to the Decoders

  io.ifu.fetchpacket.ready := dec_ready
  val dec_fbundle = io.ifu.fetchpacket.bits

  //-------------------------------------------------------------
  // Decoders

  // stall fetch/dcode because we ran out of branch tags
  val branch_mask_full = Wire(Vec(coreWidth, Bool()))

  for (w <- 0 until coreWidth) {
    dec_valids(w)                      := io.ifu.fetchpacket.valid && dec_fbundle.uops(w).valid &&
                                          !dec_finished_mask(w)
    decode_units(w).io.enq.uop         := dec_fbundle.uops(w).bits
    decode_units(w).io.status          := csr.io.status
    decode_units(w).io.csr_decode      <> csr.io.decode(w)
    decode_units(w).io.interrupt       := csr.io.interrupt
    decode_units(w).io.interrupt_cause := csr.io.interrupt_cause

    dec_uops(w) := decode_units(w).io.deq.uop
  }

  //-------------------------------------------------------------
  // FTQ GetPC Port Arbitration

  val jmp_pc_req  = Wire(Decoupled(UInt(log2Ceil(ftqSz).W)))
  val xcpt_pc_req = Wire(Decoupled(UInt(log2Ceil(ftqSz).W)))
  val flush_pc_req = Wire(Decoupled(UInt(log2Ceil(ftqSz).W)))

  val ftq_arb = Module(new Arbiter(UInt(log2Ceil(ftqSz).W), 3))

  // Order by the oldest. Flushes come from the oldest instructions in pipe
  // Decoding exceptions come from youngest
  ftq_arb.io.in(0) <> flush_pc_req
  ftq_arb.io.in(1) <> jmp_pc_req
  ftq_arb.io.in(2) <> xcpt_pc_req

  // Hookup FTQ
  io.ifu.get_pc(0).ftq_idx := ftq_arb.io.out.bits
  ftq_arb.io.out.ready  := true.B

  // Branch Unit Requests (for JALs) (Should delay issue of JALs if this not ready)
  jmp_pc_req.valid := RegNext(iss_valids(jmpunit_idx) && iss_uops(jmpunit_idx).fu_code === FU_JMP)
  jmp_pc_req.bits  := RegNext(iss_uops(jmpunit_idx).ftq_idx)
  exe_units(jmpunit_idx).io.get_ftq_pc.pc               := io.ifu.get_pc(0).pc
  exe_units(jmpunit_idx).io.get_ftq_pc.entry            := io.ifu.get_pc(0).entry
  exe_units(jmpunit_idx).io.get_ftq_pc.com_pc           := DontCare // This shouldn't be used by jmpunit
  exe_units(jmpunit_idx).io.get_ftq_pc.next_val         := io.ifu.get_pc(0).next_val
  exe_units(jmpunit_idx).io.get_ftq_pc.next_pc          := io.ifu.get_pc(0).next_pc


  // Frontend Exception Requests
  val xcpt_idx = PriorityEncoder(dec_xcpts)
  xcpt_pc_req.valid    := dec_xcpts.reduce(_||_)
  xcpt_pc_req.bits     := dec_uops(xcpt_idx).ftq_idx
  //rob.io.xcpt_fetch_pc := RegEnable(io.ifu.get_pc.fetch_pc, dis_ready)
  rob.io.xcpt_fetch_pc := io.ifu.get_pc(0).pc

  flush_pc_req.valid   := rob.io.flush.valid
  flush_pc_req.bits    := rob.io.flush.bits.ftq_idx

  // Mispredict requests (to get the correct target)
  io.ifu.get_pc(1).ftq_idx := oldest_mispredict_ftq_idx


  //-------------------------------------------------------------
  // Decode/Rename1 pipeline logic

  dec_xcpts := dec_uops zip dec_valids map {case (u,v) => u.exception && v}
  val dec_xcpt_stall = dec_xcpts.reduce(_||_) && !xcpt_pc_req.ready

  val dec_hazards = (0 until coreWidth).map(w =>
                      dec_valids(w) &&
                      (  !dis_ready
                      || rob.io.commit.rollback
                      || dec_xcpt_stall
                      || branch_mask_full(w)
                      || brupdate.b1.mispredict_mask =/= 0.U
                      || brupdate.b2.mispredict
                      || io.ifu.redirect_flush))

  val dec_stalls = dec_hazards.scanLeft(false.B) ((s,h) => s || h).takeRight(coreWidth)
  dec_fire := (0 until coreWidth).map(w => dec_valids(w) && !dec_stalls(w))

  // all decoders are empty and ready for new instructions
  dec_ready := dec_fire.last

  when (dec_ready || io.ifu.redirect_flush) {
    dec_finished_mask := 0.U
  } .otherwise {
    dec_finished_mask := dec_fire.asUInt | dec_finished_mask
  }

  //-------------------------------------------------------------
  // Branch Mask Logic

  dec_brmask_logic.io.brupdate := brupdate
  dec_brmask_logic.io.flush_pipeline := RegNext(rob.io.flush.valid)

  for (w <- 0 until coreWidth) {
    dec_brmask_logic.io.is_branch(w) := !dec_finished_mask(w) && dec_uops(w).allocate_brtag
    dec_brmask_logic.io.will_fire(w) :=  dec_fire(w) &&
                                         dec_uops(w).allocate_brtag // ren, dis can back pressure us
    dec_uops(w).br_tag  := dec_brmask_logic.io.br_tag(w)
    dec_uops(w).br_mask := dec_brmask_logic.io.br_mask(w)
  }

  branch_mask_full := dec_brmask_logic.io.is_full

  //-------------------------------------------------------------
  //-------------------------------------------------------------
  // **** Register Rename Stage ****
  //-------------------------------------------------------------
  //-------------------------------------------------------------

  // Inputs
  for (rename <- rename_stages) {
    rename.io.kill := io.ifu.redirect_flush
    rename.io.brupdate := brupdate

    rename.io.debug_rob_empty := rob.io.empty

    rename.io.dec_fire := dec_fire
    rename.io.dec_uops := dec_uops

    rename.io.dis_fire := dis_fire
    rename.io.dis_ready := dis_ready

    rename.io.com_valids := rob.io.commit.valids
    rename.io.com_uops := rob.io.commit.uops
    rename.io.rbk_valids := rob.io.commit.rbk_valids
    rename.io.rollback := rob.io.commit.rollback
  }

  // Outputs
  dis_uops := rename_stage.io.ren2_uops
  dis_valids := rename_stage.io.ren2_mask
  ren_stalls := rename_stage.io.ren_stalls


  /**
   * TODO This is a bit nasty, but it's currently necessary to
   * split the INT/FP rename pipelines into separate instantiations.
   * Won't have to do this anymore with a properly decoupled FP pipeline.
   */
  for (w <- 0 until coreWidth) {
    val i_uop   = rename_stage.io.ren2_uops(w)
    val f_uop   = if (usingFPU) fp_rename_stage.io.ren2_uops(w) else NullMicroOp
    val f_stall = if (usingFPU) fp_rename_stage.io.ren_stalls(w) else false.B

    // lrs1 can "pass through" to prs1. Used solely to index the csr file.
    dis_uops(w).prs1 := Mux(dis_uops(w).lrs1_rtype === RT_FLT, f_uop.prs1,
                        Mux(dis_uops(w).lrs1_rtype === RT_FIX, i_uop.prs1, dis_uops(w).lrs1))
    dis_uops(w).prs2 := Mux(dis_uops(w).lrs2_rtype === RT_FLT, f_uop.prs2, i_uop.prs2)
    dis_uops(w).prs3 := f_uop.prs3
    dis_uops(w).pdst := Mux(dis_uops(w).dst_rtype  === RT_FLT, f_uop.pdst, i_uop.pdst)
    dis_uops(w).stale_pdst := Mux(dis_uops(w).dst_rtype === RT_FLT, f_uop.stale_pdst, i_uop.stale_pdst)

    dis_uops(w).prs1_busy := i_uop.prs1_busy && (dis_uops(w).lrs1_rtype === RT_FIX) ||
                             f_uop.prs1_busy && (dis_uops(w).lrs1_rtype === RT_FLT)
    dis_uops(w).prs2_busy := i_uop.prs2_busy && (dis_uops(w).lrs2_rtype === RT_FIX) ||
                             f_uop.prs2_busy && (dis_uops(w).lrs2_rtype === RT_FLT)
    dis_uops(w).prs3_busy := f_uop.prs3_busy && dis_uops(w).frs3_en

    ren_stalls(w) := rename_stage.io.ren_stalls(w) || f_stall
  }

  //-------------------------------------------------------------
  //-------------------------------------------------------------
  // **** Dispatch Stage ****
  //-------------------------------------------------------------
  //-------------------------------------------------------------

  //-------------------------------------------------------------
  // Rename2/Dispatch pipeline logic

  val dis_prior_slot_valid = dis_valids.scanLeft(false.B) ((s,v) => s || v)
  val dis_prior_slot_unique = (dis_uops zip dis_valids).scanLeft(false.B) {case (s,(u,v)) => s || v && u.is_unique}
  val wait_for_empty_pipeline = (0 until coreWidth).map(w => (dis_uops(w).is_unique || custom_csrs.disableOOO) &&
                                  (!rob.io.empty || !io.lsu.fencei_rdy || dis_prior_slot_valid(w)))
  val rocc_shim_busy = if (usingRoCC) !exe_units.rocc_unit.io.rocc.rxq_empty else false.B
  val wait_for_rocc = (0 until coreWidth).map(w =>
                        (dis_uops(w).is_fence || dis_uops(w).is_fencei) && (io.rocc.busy || rocc_shim_busy))
  val rxq_full = if (usingRoCC) exe_units.rocc_unit.io.rocc.rxq_full else false.B
  val block_rocc = (dis_uops zip dis_valids).map{case (u,v) => v && u.uopc === uopROCC}.scanLeft(rxq_full)(_||_)
  val dis_rocc_alloc_stall = (dis_uops.map(_.uopc === uopROCC) zip block_rocc) map {case (p,r) =>
                               if (usingRoCC) p && r else false.B}

  val dis_hazards = (0 until coreWidth).map(w =>
                      dis_valids(w) &&
                      (  !rob.io.ready
                      || ren_stalls(w)
                      || io.lsu.ldq_full(w) && dis_uops(w).uses_ldq
                      || io.lsu.stq_full(w) && dis_uops(w).uses_stq
                      || !dispatcher.io.ren_uops(w).ready
                      || wait_for_empty_pipeline(w)
                      || wait_for_rocc(w)
                      || dis_prior_slot_unique(w)
                      || dis_rocc_alloc_stall(w)
                      || brupdate.b1.mispredict_mask =/= 0.U
                      || brupdate.b2.mispredict
                      || io.ifu.redirect_flush))


  io.lsu.fence_dmem := (dis_valids zip wait_for_empty_pipeline).map {case (v,w) => v && w} .reduce(_||_)

  val dis_stalls = dis_hazards.scanLeft(false.B) ((s,h) => s || h).takeRight(coreWidth)
  dis_fire := dis_valids zip dis_stalls map {case (v,s) => v && !s}
  dis_ready := !dis_stalls.last

  //-------------------------------------------------------------
  // LDQ/STQ Allocation Logic

  for (w <- 0 until coreWidth) {
    // Dispatching instructions request load/store queue entries when they can proceed.
    dis_uops(w).ldq_idx := io.lsu.dis_ldq_idx(w)
    dis_uops(w).stq_idx := io.lsu.dis_stq_idx(w)
  }

  //-------------------------------------------------------------
  // Rob Allocation Logic

  rob.io.enq_valids := dis_fire
  rob.io.enq_uops   := dis_uops
  rob.io.enq_partial_stall := dis_stalls.last // TODO come up with better ROB compacting scheme.
  rob.io.debug_tsc := debug_tsc_reg
  rob.io.csr_stall := csr.io.csr_stall

  // Minor hack: ecall and breaks need to increment the FTQ deq ptr earlier than commit, since
  // they write their PC into the CSR the cycle before they commit.
  // Since these are also unique, increment the FTQ ptr when they are dispatched
  when (RegNext(dis_fire.reduce(_||_) && dis_uops(PriorityEncoder(dis_fire)).is_sys_pc2epc)) {
    io.ifu.commit.valid := true.B
    io.ifu.commit.bits  := RegNext(dis_uops(PriorityEncoder(dis_valids)).ftq_idx)
  }

  for (w <- 0 until coreWidth) {
    // note: this assumes uops haven't been shifted - there's a 1:1 match between PC's LSBs and "w" here
    // (thus the LSB of the rob_idx gives part of the PC)
    if (coreWidth == 1) {
      dis_uops(w).rob_idx := rob.io.rob_tail_idx
    } else {
      dis_uops(w).rob_idx := Cat(rob.io.rob_tail_idx >> log2Ceil(coreWidth).U,
                               w.U(log2Ceil(coreWidth).W))
    }
  }

  //-------------------------------------------------------------
  // RoCC allocation logic
  if (usingRoCC) {
    for (w <- 0 until coreWidth) {
      // We guarantee only decoding 1 RoCC instruction per cycle
      dis_uops(w).rxq_idx := exe_units.rocc_unit.io.rocc.rxq_idx(w)
    }
  }

  //-------------------------------------------------------------
  // Dispatch to issue queues

  // Get uops from rename2
  for (w <- 0 until coreWidth) {
    dispatcher.io.ren_uops(w).valid := dis_fire(w)
    dispatcher.io.ren_uops(w).bits  := dis_uops(w)
  }

  var iu_idx = 0
  // Send dispatched uops to correct issue queues
  // Backpressure through dispatcher if necessary
  for (i <- 0 until issueParams.size) {
    if (issueParams(i).iqType == IQT_FP.litValue) {
       fp_pipeline.io.dis_uops <> dispatcher.io.dis_uops(i)
    } else {
       issue_units(iu_idx).io.dis_uops <> dispatcher.io.dis_uops(i)
       iu_idx += 1
    }
  }

  //-------------------------------------------------------------
  //-------------------------------------------------------------
  // **** Issue Stage ****
  //-------------------------------------------------------------
  //-------------------------------------------------------------

  require (issue_units.map(_.issueWidth).sum == exe_units.length)

  var iss_wu_idx = 1
  var ren_wu_idx = 1
  // The 0th wakeup port goes to the ll_wbarb
  int_iss_wakeups(0).valid := ll_wbarb.io.out.fire() && ll_wbarb.io.out.bits.uop.dst_rtype === RT_FIX
  int_iss_wakeups(0).bits  := ll_wbarb.io.out.bits

  int_ren_wakeups(0).valid := ll_wbarb.io.out.fire() && ll_wbarb.io.out.bits.uop.dst_rtype === RT_FIX
  int_ren_wakeups(0).bits  := ll_wbarb.io.out.bits

  for (i <- 1 until memWidth) {
    int_iss_wakeups(i).valid := mem_resps(i).valid && mem_resps(i).bits.uop.dst_rtype === RT_FIX
    int_iss_wakeups(i).bits  := mem_resps(i).bits

    int_ren_wakeups(i).valid := mem_resps(i).valid && mem_resps(i).bits.uop.dst_rtype === RT_FIX
    int_ren_wakeups(i).bits  := mem_resps(i).bits
    iss_wu_idx += 1
    ren_wu_idx += 1
  }

  // loop through each issue-port (exe_units are statically connected to an issue-port)
  for (i <- 0 until exe_units.length) {
    if (exe_units(i).writesIrf) {
      val fast_wakeup = Wire(Valid(new ExeUnitResp(xLen)))
      val slow_wakeup = Wire(Valid(new ExeUnitResp(xLen)))
      fast_wakeup := DontCare
      slow_wakeup := DontCare

      val resp = exe_units(i).io.iresp
      assert(!(resp.valid && resp.bits.uop.rf_wen && resp.bits.uop.dst_rtype =/= RT_FIX))

      // Fast Wakeup (uses just-issued uops that have known latencies)
      fast_wakeup.bits.uop := iss_uops(i)
      fast_wakeup.valid    := iss_valids(i) &&
                                iss_uops(i).bypassable &&
                                iss_uops(i).dst_rtype === RT_FIX &&
                                iss_uops(i).ldst_val

      // Slow Wakeup (uses write-port to register file)
      slow_wakeup.bits.uop := resp.bits.uop
      slow_wakeup.valid    := resp.valid &&
                                resp.bits.uop.rf_wen &&
                                !resp.bits.uop.bypassable &&
                                resp.bits.uop.dst_rtype === RT_FIX

      if (exe_units(i).bypassable) {
        int_iss_wakeups(iss_wu_idx) := fast_wakeup
        iss_wu_idx += 1
      }
      if (!exe_units(i).alwaysBypassable) {
        int_iss_wakeups(iss_wu_idx) := slow_wakeup
        iss_wu_idx += 1
      }

      if (exe_units(i).bypassable) {
        int_ren_wakeups(ren_wu_idx) := fast_wakeup
        ren_wu_idx += 1
      }
      if (!exe_units(i).alwaysBypassable) {
        int_ren_wakeups(ren_wu_idx) := slow_wakeup
        ren_wu_idx += 1
      }
    }
  }
  require (iss_wu_idx == numIntIssueWakeupPorts)
  require (ren_wu_idx == numIntRenameWakeupPorts)
  require (iss_wu_idx == ren_wu_idx)

  // Perform load-hit speculative wakeup through a special port (performs a poison wake-up).
  issue_units map { iu =>
     iu.io.spec_ld_wakeup := io.lsu.spec_ld_wakeup
  }

  for ((renport, intport) <- rename_stage.io.wakeups zip int_ren_wakeups) {
    // Stop wakeup for bypassable children of spec-loads trying to issue during a ldMiss.
    renport.valid :=
       intport.valid &&
       !(io.lsu.ld_miss && (intport.bits.uop.iw_p1_poisoned || intport.bits.uop.iw_p2_poisoned))
    renport.bits := intport.bits
  }
  if (usingFPU) {
    for ((renport, fpport) <- fp_rename_stage.io.wakeups zip fp_pipeline.io.wakeups) {
       renport <> fpport
    }
  }

  // If we issue loads back-to-back endlessly (probably because we are executing some tight loop)
  // the store buffer will never drain, breaking the memory-model forward-progress guarantee
  // If we see a large number of loads saturate the LSU, pause for a cycle to let a store drain
  val loads_saturating = (mem_iss_unit.io.iss_valids(0) && mem_iss_unit.io.iss_uops(0).uses_ldq)
  val saturating_loads_counter = RegInit(0.U(5.W))
  when (loads_saturating) { saturating_loads_counter := saturating_loads_counter + 1.U }
  .otherwise { saturating_loads_counter := 0.U }
  val pause_mem = RegNext(loads_saturating) && saturating_loads_counter === ~(0.U(5.W))

  var iss_idx = 0
  var int_iss_cnt = 0
  var mem_iss_cnt = 0
  for (w <- 0 until exe_units.length) {
    var fu_types = exe_units(w).io.fu_types
    val exe_unit = exe_units(w)
    if (exe_unit.readsIrf) {
      if (exe_unit.supportedFuncUnits.muld) {
        // Supress just-issued divides from issuing back-to-back, since it's an iterative divider.
        // But it takes a cycle to get to the Exe stage, so it can't tell us it is busy yet.
        val idiv_issued = iss_valids(iss_idx) && iss_uops(iss_idx).fu_code_is(FU_DIV)
        fu_types = fu_types & RegNext(~Mux(idiv_issued, FU_DIV, 0.U))
      }

      if (exe_unit.hasMem) {
        iss_valids(iss_idx) := mem_iss_unit.io.iss_valids(mem_iss_cnt)
        iss_uops(iss_idx)   := mem_iss_unit.io.iss_uops(mem_iss_cnt)
        mem_iss_unit.io.fu_types(mem_iss_cnt) := Mux(pause_mem, 0.U, fu_types)
        mem_iss_cnt += 1
      } else {
        iss_valids(iss_idx) := int_iss_unit.io.iss_valids(int_iss_cnt)
        iss_uops(iss_idx)   := int_iss_unit.io.iss_uops(int_iss_cnt)
        int_iss_unit.io.fu_types(int_iss_cnt) := fu_types
        int_iss_cnt += 1
      }
      iss_idx += 1
    }
  }
  require(iss_idx == exe_units.numIrfReaders)

  issue_units.map(_.io.tsc_reg := debug_tsc_reg)
  issue_units.map(_.io.brupdate := brupdate)
  issue_units.map(_.io.flush_pipeline := RegNext(rob.io.flush.valid))

  // Load-hit Misspeculations
  require (mem_iss_unit.issueWidth <= 2)
  issue_units.map(_.io.ld_miss := io.lsu.ld_miss)

  mem_units.map(u => u.io.com_exception := RegNext(rob.io.flush.valid))

  // Wakeup (Issue & Writeback)
  for {
    iu <- issue_units
    (issport, wakeup) <- iu.io.wakeup_ports zip int_iss_wakeups
  }{
    issport.valid := wakeup.valid
    issport.bits.pdst := wakeup.bits.uop.pdst
    issport.bits.poisoned := wakeup.bits.uop.iw_p1_poisoned || wakeup.bits.uop.iw_p2_poisoned

    require (iu.io.wakeup_ports.length == int_iss_wakeups.length)
  }

  //-------------------------------------------------------------
  //-------------------------------------------------------------
  // **** Register Read Stage ****
  //-------------------------------------------------------------
  //-------------------------------------------------------------

  // Register Read <- Issue (rrd <- iss)
  iregister_read.io.rf_read_ports <> iregfile.io.read_ports

  for (w <- 0 until exe_units.numIrfReaders) {
    iregister_read.io.iss_valids(w) :=
      iss_valids(w) && !(io.lsu.ld_miss && (iss_uops(w).iw_p1_poisoned || iss_uops(w).iw_p2_poisoned))
  }
  iregister_read.io.iss_uops := iss_uops
  iregister_read.io.iss_uops map { u => u.iw_p1_poisoned := false.B; u.iw_p2_poisoned := false.B }

  iregister_read.io.brupdate := brupdate
  iregister_read.io.kill   := RegNext(rob.io.flush.valid)

  iregister_read.io.bypass := bypasses

  //-------------------------------------------------------------
  // Privileged Co-processor 0 Register File
  // Note: Normally this would be bad in that I'm writing state before
  // committing, so to get this to work I stall the entire pipeline for
  // CSR instructions so I never speculate these instructions.

  val csr_exe_unit = exe_units.csr_unit

  // for critical path reasons, we aren't zero'ing this out if resp is not valid
  val csr_rw_cmd = csr_exe_unit.io.iresp.bits.uop.ctrl.csr_cmd
  val wb_wdata = csr_exe_unit.io.iresp.bits.data

  csr.io.rw.addr        := csr_exe_unit.io.iresp.bits.uop.csr_addr
  csr.io.rw.cmd         := freechips.rocketchip.rocket.CSR.maskCmd(csr_exe_unit.io.iresp.valid, csr_rw_cmd)
  csr.io.rw.wdata       := wb_wdata

  // Extra I/O
  // Delay retire/exception 1 cycle
  csr.io.retire    := RegNext(PopCount(rob.io.commit.valids.asUInt))
  csr.io.exception := RegNext(rob.io.com_xcpt.valid)
  // csr.io.pc used for setting EPC during exception or CSR.io.trace.

  csr.io.pc        := (boom.util.AlignPCToBoundary(io.ifu.get_pc(0).com_pc, icBlockBytes)
                     + RegNext(rob.io.com_xcpt.bits.pc_lob)
                     - Mux(RegNext(rob.io.com_xcpt.bits.edge_inst), 2.U, 0.U))
  // Cause not valid for for CALL or BREAKPOINTs (CSRFile will override it).
  csr.io.cause     := RegNext(rob.io.com_xcpt.bits.cause)
  csr.io.ungated_clock := clock

  val tval_valid = csr.io.exception &&
    csr.io.cause.isOneOf(
      //Causes.illegal_instruction.U, we currently only write 0x0 for illegal instructions
      Causes.breakpoint.U,
      Causes.misaligned_load.U,
      Causes.misaligned_store.U,
      Causes.load_access.U,
      Causes.store_access.U,
      Causes.fetch_access.U,
      Causes.load_page_fault.U,
      Causes.store_page_fault.U,
      Causes.fetch_page_fault.U)

  csr.io.tval := Mux(tval_valid,
    RegNext(encodeVirtualAddress(rob.io.com_xcpt.bits.badvaddr, rob.io.com_xcpt.bits.badvaddr)), 0.U)

  // TODO move this function to some central location (since this is used elsewhere).
  def encodeVirtualAddress(a0: UInt, ea: UInt) =
    if (vaddrBitsExtended == vaddrBits) {
      ea
    } else {
      // Efficient means to compress 64-bit VA into vaddrBits+1 bits.
      // (VA is bad if VA(vaddrBits) != VA(vaddrBits-1)).
      val a = a0.asSInt >> vaddrBits
      val msb = Mux(a === 0.S || a === -1.S, ea(vaddrBits), !ea(vaddrBits-1))
      Cat(msb, ea(vaddrBits-1,0))
    }

  // reading requires serializing the entire pipeline
  csr.io.fcsr_flags.valid := rob.io.commit.fflags.valid
  csr.io.fcsr_flags.bits  := rob.io.commit.fflags.bits
  csr.io.set_fs_dirty.get := rob.io.commit.fflags.valid

  exe_units.withFilter(_.hasFcsr).map(_.io.fcsr_rm := csr.io.fcsr_rm)
  io.fcsr_rm := csr.io.fcsr_rm

  if (usingFPU) {
    fp_pipeline.io.fcsr_rm := csr.io.fcsr_rm
  }

  csr.io.hartid := io.hartid
  csr.io.interrupts := io.interrupts

// TODO can we add this back in, but handle reset properly and save us
//      the mux above on csr.io.rw.cmd?
//   assert (!(csr_rw_cmd =/= rocket.CSR.N && !exe_units(0).io.resp(0).valid),
//   "CSRFile is being written to spuriously.")

  //-------------------------------------------------------------
  //-------------------------------------------------------------
  // **** Execute Stage ****
  //-------------------------------------------------------------
  //-------------------------------------------------------------

  iss_idx = 0
  var bypass_idx = 0
  for (w <- 0 until exe_units.length) {
    val exe_unit = exe_units(w)
    if (exe_unit.readsIrf) {
      exe_unit.io.req <> iregister_read.io.exe_reqs(iss_idx)

      if (exe_unit.bypassable) {
        for (i <- 0 until exe_unit.numBypassStages) {
          bypasses.valid(bypass_idx) := exe_unit.io.bypass.valid(i)
          bypasses.uop(bypass_idx)   := exe_unit.io.bypass.uop(i)
          bypasses.data(bypass_idx)  := exe_unit.io.bypass.data(i)
          bypass_idx += 1
        }
      }
      iss_idx += 1
    }
  }
  require (bypass_idx == exe_units.numTotalBypassPorts)

  //-------------------------------------------------------------
  //-------------------------------------------------------------
  // **** Load/Store Unit ****
  //-------------------------------------------------------------
  //-------------------------------------------------------------

  // enqueue basic load/store info in Decode
  for (w <- 0 until coreWidth) {
    io.lsu.dis_uops(w).valid := dis_fire(w)
    io.lsu.dis_uops(w).bits  := dis_uops(w)
  }

  // tell LSU about committing loads and stores to clear entries
  io.lsu.commit                  := rob.io.commit

  // tell LSU that it should fire a load that waits for the rob to clear
  io.lsu.commit_load_at_rob_head := rob.io.com_load_is_at_rob_head

  //com_xcpt.valid comes too early, will fight against a branch that resolves same cycle as an exception
  io.lsu.exception := RegNext(rob.io.flush.valid)

  // Handle Branch Mispeculations
  io.lsu.brupdate := brupdate
  io.lsu.rob_head_idx := rob.io.rob_head_idx
  io.lsu.rob_pnr_idx  := rob.io.rob_pnr_idx

  io.lsu.tsc_reg := debug_tsc_reg


  if (usingFPU) {
    io.lsu.fp_stdata <> fp_pipeline.io.to_sdq
  }

  //-------------------------------------------------------------
  //-------------------------------------------------------------
  // **** Writeback Stage ****
  //-------------------------------------------------------------
  //-------------------------------------------------------------

  var w_cnt = 1
  iregfile.io.write_ports(0) := WritePort(ll_wbarb.io.out, ipregSz, xLen, RT_FIX)
  ll_wbarb.io.in(0) <> mem_resps(0)
  assert (ll_wbarb.io.in(0).ready) // never backpressure the memory unit.
  for (i <- 1 until memWidth) {
    iregfile.io.write_ports(w_cnt) := WritePort(mem_resps(i), ipregSz, xLen, RT_FIX)
    w_cnt += 1
  }

  for (i <- 0 until exe_units.length) {
    if (exe_units(i).writesIrf) {
      val wbresp = exe_units(i).io.iresp
      val wbpdst = wbresp.bits.uop.pdst
      val wbdata = wbresp.bits.data

      def wbIsValid(rtype: UInt) =
        wbresp.valid && wbresp.bits.uop.rf_wen && wbresp.bits.uop.dst_rtype === rtype
      val wbReadsCSR = wbresp.bits.uop.ctrl.csr_cmd =/= freechips.rocketchip.rocket.CSR.N

      iregfile.io.write_ports(w_cnt).valid     := wbIsValid(RT_FIX)
      iregfile.io.write_ports(w_cnt).bits.addr := wbpdst
      wbresp.ready := true.B
      if (exe_units(i).hasCSR) {
        iregfile.io.write_ports(w_cnt).bits.data := Mux(wbReadsCSR, csr.io.rw.rdata, wbdata)
      } else {
        iregfile.io.write_ports(w_cnt).bits.data := wbdata
      }

      assert (!wbIsValid(RT_FLT), "[fppipeline] An FP writeback is being attempted to the Int Regfile.")

      assert (!(wbresp.valid &&
        !wbresp.bits.uop.rf_wen &&
        wbresp.bits.uop.dst_rtype === RT_FIX),
        "[fppipeline] An Int writeback is being attempted with rf_wen disabled.")

      assert (!(wbresp.valid &&
        wbresp.bits.uop.rf_wen &&
        wbresp.bits.uop.dst_rtype =/= RT_FIX),
        "[fppipeline] writeback being attempted to Int RF with dst != Int type exe_units("+i+").iresp")
      w_cnt += 1
    }
  }
  require(w_cnt == iregfile.io.write_ports.length)


  if (usingFPU) {
    // Connect IFPU
    fp_pipeline.io.from_int  <> exe_units.ifpu_unit.io.ll_fresp
    // Connect FPIU
    ll_wbarb.io.in(1)        <> fp_pipeline.io.to_int
    // Connect FLDs
    fp_pipeline.io.ll_wports <> exe_units.memory_units.map(_.io.ll_fresp)
  }
  if (usingRoCC) {
    require(usingFPU)
    ll_wbarb.io.in(2)       <> exe_units.rocc_unit.io.ll_iresp
  }

  //-------------------------------------------------------------
  //-------------------------------------------------------------
  // **** Commit Stage ****
  //-------------------------------------------------------------
  //-------------------------------------------------------------

  // Writeback
  // ---------
  // First connect the ll_wport
  val ll_uop = ll_wbarb.io.out.bits.uop
  rob.io.wb_resps(0).valid  := ll_wbarb.io.out.valid && !(ll_uop.uses_stq && !ll_uop.is_amo)
  rob.io.wb_resps(0).bits   <> ll_wbarb.io.out.bits
  rob.io.debug_wb_valids(0) := ll_wbarb.io.out.valid && ll_uop.dst_rtype =/= RT_X
  rob.io.debug_wb_wdata(0)  := ll_wbarb.io.out.bits.data
  var cnt = 1
  for (i <- 1 until memWidth) {
    val mem_uop = mem_resps(i).bits.uop
    rob.io.wb_resps(cnt).valid := mem_resps(i).valid && !(mem_uop.uses_stq && !mem_uop.is_amo)
    rob.io.wb_resps(cnt).bits  := mem_resps(i).bits
    rob.io.debug_wb_valids(cnt) := mem_resps(i).valid && mem_uop.dst_rtype =/= RT_X
    rob.io.debug_wb_wdata(cnt)  := mem_resps(i).bits.data
    cnt += 1
  }
  var f_cnt = 0 // rob fflags port index
  for (eu <- exe_units) {
    if (eu.writesIrf)
    {
      val resp   = eu.io.iresp
      val wb_uop = resp.bits.uop
      val data   = resp.bits.data

      rob.io.wb_resps(cnt).valid := resp.valid && !(wb_uop.uses_stq && !wb_uop.is_amo)
      rob.io.wb_resps(cnt).bits  <> resp.bits
      rob.io.debug_wb_valids(cnt) := resp.valid && wb_uop.rf_wen && wb_uop.dst_rtype === RT_FIX
      if (eu.hasFFlags) {
        rob.io.fflags(f_cnt) <> resp.bits.fflags
        f_cnt += 1
      }
      if (eu.hasCSR) {
        rob.io.debug_wb_wdata(cnt) := Mux(wb_uop.ctrl.csr_cmd =/= freechips.rocketchip.rocket.CSR.N,
          csr.io.rw.rdata,
          data)
      } else {
        rob.io.debug_wb_wdata(cnt) := data
      }
      cnt += 1
    }
  }

  require(cnt == numIrfWritePorts)
  if (usingFPU) {
    for ((wdata, wakeup) <- fp_pipeline.io.debug_wb_wdata zip fp_pipeline.io.wakeups) {
      rob.io.wb_resps(cnt) <> wakeup
      rob.io.fflags(f_cnt) <> wakeup.bits.fflags
      rob.io.debug_wb_valids(cnt) := wakeup.valid
      rob.io.debug_wb_wdata(cnt) := wdata
      cnt += 1
      f_cnt += 1

      assert (!(wakeup.valid && wakeup.bits.uop.dst_rtype =/= RT_FLT),
        "[core] FP wakeup does not write back to a FP register.")

      assert (!(wakeup.valid && !wakeup.bits.uop.fp_val),
        "[core] FP wakeup does not involve an FP instruction.")
    }
  }

  require (cnt == rob.numWakeupPorts)
  require (f_cnt == rob.numFpuPorts)

  // branch resolution
  rob.io.brupdate <> brupdate

  exe_units.map(u => u.io.status := csr.io.status)
  if (usingFPU)
    fp_pipeline.io.status := csr.io.status

  // Connect breakpoint info to memaddrcalcunit
  for (i <- 0 until memWidth) {
    mem_units(i).io.status := csr.io.status
    mem_units(i).io.bp     := csr.io.bp
  }

  // LSU <> ROB
  rob.io.lsu_clr_bsy    := io.lsu.clr_bsy
  rob.io.lsu_clr_unsafe := io.lsu.clr_unsafe
  rob.io.lxcpt          <> io.lsu.lxcpt

  assert (!(csr.io.singleStep), "[core] single-step is unsupported.")


  //-------------------------------------------------------------
  // **** Flush Pipeline ****
  //-------------------------------------------------------------
  // flush on exceptions, miniexeptions, and after some special instructions

  if (usingFPU) {
    fp_pipeline.io.flush_pipeline := RegNext(rob.io.flush.valid)
  }

  for (w <- 0 until exe_units.length) {
    exe_units(w).io.req.bits.kill := RegNext(rob.io.flush.valid)
  }

  assert (!(rob.io.com_xcpt.valid && !rob.io.flush.valid),
    "[core] exception occurred, but pipeline flush signal not set!")

  //-------------------------------------------------------------
  //-------------------------------------------------------------
  // **** Outputs to the External World ****
  //-------------------------------------------------------------
  //-------------------------------------------------------------

  // detect pipeline freezes and throw error
  val idle_cycles = freechips.rocketchip.util.WideCounter(32)
  when (rob.io.commit.valids.asUInt.orR ||
        csr.io.csr_stall ||
        io.rocc.busy ||
        reset.asBool) {
    idle_cycles := 0.U
  }
  assert (!(idle_cycles.value(13)), "Pipeline has hung.")

  if (usingFPU) {
    fp_pipeline.io.debug_tsc_reg := debug_tsc_reg
  }

  //-------------------------------------------------------------
  //-------------------------------------------------------------
  // **** Handle Cycle-by-Cycle Printouts ****
  //-------------------------------------------------------------
  //-------------------------------------------------------------

  // if (DEBUG_PRINTF) {
  //   println("   ~~Chisel Printout Enabled~~")

  //   val numFtqWhitespace = if (DEBUG_PRINTF_FTQ) (ftqSz/4)+1 else 0
  //   val fetchWhitespace = if (fetchWidth >= 8) 2 else 0
  //   var whitespace = (debugScreenheight - 25 + 3 -10 + 3 + 4 - coreWidth - (numLdqEntries max numStqEntries) -
  //     issueParams.map(_.numEntries).sum - issueParams.length - (numRobEntries/coreWidth) -
  //     numFtqWhitespace - fetchWhitespace)

  //   println(s"   Whitespace padded: ${whitespace}\n")

  //   printf("--- Cycle=%d --- Retired Instrs=%d ----------------------------------------------\n",
  //     debug_tsc_reg,
  //     debug_irt_reg & (0xffffff).U)

  //   printf("Decode:\n")
  //   for (w <- 0 until coreWidth) {
  //     printf("    Slot:%d (PC:0x%x Valids:%c%c Inst:DASM(%x))\n",
  //       w.U,
  //       dec_uops(w).debug_pc(19,0),
  //       BoolToChar(io.ifu.fetchpacket.valid && dec_fbundle.uops(w).valid && !dec_finished_mask(w), 'V'),
  //       BoolToChar(dec_fire(w), 'V'),
  //       dec_fbundle.uops(w).bits.debug_inst)
  //   }

  //   printf("Rename:\n")
  //   for (w <- 0 until coreWidth) {
  //     printf("    Slot:%d (PC:0x%x Valid:%c Inst:DASM(%x))\n",
  //       w.U,
  //       rename_stage.io.ren2_uops(w).debug_pc(19,0),
  //       BoolToChar(rename_stage.io.ren2_mask(w), 'V'),
  //       rename_stage.io.ren2_uops(w).debug_inst)
  //   }

  //   printf("Decode Finished:0x%x\n", dec_finished_mask)

  //   printf("Dispatch:\n")
  //   for (w <- 0 until coreWidth) {
  //     val ren_uop = dispatcher.io.ren_uops(w).bits
  //     printf("    Slot:%d (ISAREG: DST:%d SRCS:%d,%d,%d) (PREG: (#,Bsy,Typ) %d[-](%c) %d[%c](%c) %d[%c](%c) %d[%c](%c))\n",
  //       w.U,
  //       ren_uop.ldst,
  //       ren_uop.lrs1,
  //       ren_uop.lrs2,
  //       ren_uop.lrs3,
  //       ren_uop.pdst,
  //       Mux(ren_uop.dst_rtype   === RT_FIX, Str("X"),
  //         Mux(ren_uop.dst_rtype === RT_X  , Str("-"),
  //           Mux(ren_uop.dst_rtype === RT_FLT, Str("f"),
  //             Mux(ren_uop.dst_rtype === RT_PAS, Str("C"), Str("?"))))),
  //       ren_uop.prs1,
  //       BoolToChar(rename_stage.io.ren2_uops(w).prs1_busy, 'B', 'R'),
  //       Mux(ren_uop.lrs1_rtype    === RT_FIX, Str("X"),
  //         Mux(ren_uop.lrs1_rtype === RT_X  , Str("-"),
  //           Mux(ren_uop.lrs1_rtype === RT_FLT, Str("f"),
  //             Mux(ren_uop.lrs1_rtype === RT_PAS, Str("C"), Str("?"))))),
  //       ren_uop.prs2,
  //       BoolToChar(rename_stage.io.ren2_uops(w).prs2_busy, 'B', 'R'),
  //       Mux(ren_uop.lrs2_rtype    === RT_FIX, Str("X"),
  //         Mux(ren_uop.lrs2_rtype === RT_X  , Str("-"),
  //           Mux(ren_uop.lrs2_rtype === RT_FLT, Str("f"),
  //             Mux(ren_uop.lrs2_rtype === RT_PAS, Str("C"), Str("?"))))),
  //       ren_uop.prs3,
  //       BoolToChar(rename_stage.io.ren2_uops(w).prs3_busy, 'B', 'R'),
  //       BoolToChar(ren_uop.frs3_en, 'f', '-'))
  //   }

  //   if (DEBUG_PRINTF_ROB) {
  //     val robTypeStrs = RobTypeToChars(rob.io.debug.state)
  //     printf("ROB:\n")
  //     printf("    (State:%c%c%c Rdy:%c LAQFull:%c STQFull:%c Flush:%c BMskFull:%c) BMsk:0x%x Mode:%c\n",
  //        robTypeStrs(0),
  //        robTypeStrs(1),
  //        robTypeStrs(2),
  //        BoolToChar(           rob.io.ready, '_', '!'),
  //        BoolToChar(          io.lsu.ldq_full(0), 'L'),
  //        BoolToChar(          io.lsu.stq_full(0), 'S'),
  //        BoolToChar(          rob.io.flush.valid, 'F'),
  //        BoolToChar(branch_mask_full.reduce(_|_), 'B'),
  //        dec_brmask_logic.io.debug.branch_mask,
  //        Mux(csr.io.status.prv === (PRV.M).U, Str("M"),
  //          Mux(csr.io.status.prv === (PRV.U).U, Str("U"),
  //            Mux(csr.io.status.prv === (PRV.S).U, Str("S"), Str("?")))))
  //   }

  //   printf("Other:\n")
  //   printf("    Expt:(V:%c Cause:%d) Commit:%x IFreeLst:0x%x TotFree:%d IPregLst:0x%x TotPreg:%d\n",
  //     BoolToChar(rob.io.com_xcpt.valid, 'E'),
  //     rob.io.com_xcpt.bits.cause,
  //     rob.io.commit.valids.asUInt,
  //     rename_stage.io.debug.freelist,
  //     PopCount(rename_stage.io.debug.freelist),
  //     rename_stage.io.debug.isprlist,
  //     PopCount(rename_stage.io.debug.isprlist))
  //   if (usingFPU) {
  //     printf("    FFreeList:0x%x TotFree:%d FPrefLst:0x%x TotPreg:%d\n",
  //       fp_rename_stage.io.debug.freelist,
  //       PopCount(fp_rename_stage.io.debug.freelist),
  //       fp_rename_stage.io.debug.isprlist,
  //       PopCount(fp_rename_stage.io.debug.isprlist))
  //   }

  //   // branch unit
  //   printf("Branch Unit:\n")
  //   printf("    V:%c Mispred:%c T/NT:%c NPC:(V:%c PC:0x%x)\n",
  //     BoolToChar(br_unit.brinfo.valid, 'V'),
  //     BoolToChar(br_unit.brinfo.mispredict, 'M'),
  //     BoolToChar(br_unit.brinfo.taken, 'T', 'N'),
  //     BoolToChar(exe_units(brunit_idx).io.get_ftq_pc.next_val, 'V'),
  //     exe_units(brunit_idx).io.get_ftq_pc.next_pc(19,0))

  //   for (x <- 0 until whitespace) {
  //     printf("|\n")
  //   }
  // } // End DEBUG_PRINTF


  if (COMMIT_LOG_PRINTF) {
    var new_commit_cnt = 0.U
    for (w <- 0 until coreWidth) {
      val priv = RegNext(csr.io.status.prv) // erets change the privilege. Get the old one

      // To allow for diffs against spike :/
      def printf_inst(uop: MicroOp) = {
        when (uop.is_rvc) {
          printf("(0x%x)", uop.debug_inst(15,0))
        } .otherwise {
          printf("(0x%x)", uop.debug_inst)
        }
      }

      when (rob.io.commit.valids(w)) {
        printf("%d 0x%x ",
          priv,
          Sext(rob.io.commit.uops(w).debug_pc(vaddrBits-1,0), xLen))
        printf_inst(rob.io.commit.uops(w))
        when (rob.io.commit.uops(w).dst_rtype === RT_FIX && rob.io.commit.uops(w).ldst =/= 0.U) {
          printf(" x%d 0x%x\n",
            rob.io.commit.uops(w).ldst,
            rob.io.commit.debug_wdata(w))
        } .elsewhen (rob.io.commit.uops(w).dst_rtype === RT_FLT) {
          printf(" f%d 0x%x\n",
            rob.io.commit.uops(w).ldst,
            rob.io.commit.debug_wdata(w))
        } .otherwise {
          printf("\n")
        }
      }
    }
  }

  // enable Dromajo cosimulation
  if (DROMAJO_COSIM_ENABLE) {
    // currently only supports single-core systems
    require(p(BoomTilesKey).size == 1)

    tileParams.asInstanceOf[BoomTileParams].dromajoParams match {
      case Some(params) => {
        val bootromParams = params.bootromParams.get
        val extMemParams = params.extMemParams.get
        val plicParams = params.plicParams.get
        val clintParams = params.clintParams.get

        val resetVectorStr = "0x" + f"${bootromParams.hang}%X"
        val bootromFile = Paths.get(bootromParams.contentFileName).toAbsolutePath.toString
        val mmioStart = "0x" + f"${bootromParams.address + bootromParams.size}%X"
        val mmioEnd = "0x" + f"${extMemParams.master.base}%X"
        val plicBase = "0x" + f"${plicParams.baseAddress}%X"
        val plicSize = "0x" + f"${PLICConsts.size}%X"
        val clintBase = "0x" + f"${clintParams.baseAddress}%X"
        val clintSize = "0x" + f"${CLINTConsts.size}%X"
        val memSize = "0x" + f"${extMemParams.master.size}%X"

        // instantiate dromajo cosim bbox
        val dromajo = Module(new DromajoCosimBlackBox(
          coreWidth,
          xLen,
          bootromFile,
          resetVectorStr,
          mmioStart,
          mmioEnd,
          plicBase,
          plicSize,
          clintBase,
          clintSize,
          memSize))

        def getInst(uop: MicroOp): UInt = {
          Mux(uop.is_rvc, Cat(0.U(16.W), uop.debug_inst(15,0)), uop.debug_inst)
        }

        def getWdata(uop: MicroOp): UInt = {
          Mux((uop.dst_rtype === RT_FIX && uop.ldst =/= 0.U) || (uop.dst_rtype === RT_FLT), uop.debug_wdata, 0.U(xLen.W))
        }

        dromajo.io.clock := clock
        dromajo.io.reset := reset
        dromajo.io.valid := rob.io.commit.valids.asUInt
        dromajo.io.hartid := io.hartid
        dromajo.io.pc     := Cat(rob.io.commit.uops.reverse.map(uop => Sext(uop.debug_pc(vaddrBits-1,0), xLen)))
        dromajo.io.inst   := Cat(rob.io.commit.uops.reverse.map(uop => getInst(uop)))
        dromajo.io.wdata  := Cat(rob.io.commit.uops.reverse.map(uop => getWdata(uop)))
        dromajo.io.mstatus := 0.U // Currently not used in Dromajo
        dromajo.io.check   := ((1 << coreWidth) - 1).U
        dromajo.io.int_xcpt := rob.io.com_xcpt.valid
        dromajo.io.cause    := rob.io.com_xcpt.bits.cause
      }

      case None => throw new java.lang.Exception("Error: No BootROMParams found in BoomTile parameters")
    }
  }

  // TODO: Does anyone want this debugging functionality?
  val coreMonitorBundle = Wire(new CoreMonitorBundle(xLen))
  coreMonitorBundle.clock  := clock
  coreMonitorBundle.reset  := reset
  coreMonitorBundle.hartid := DontCare
  coreMonitorBundle.timer  := DontCare
  coreMonitorBundle.valid  := DontCare
  coreMonitorBundle.pc     := DontCare
  coreMonitorBundle.wrdst  := DontCare
  coreMonitorBundle.wrdata := DontCare
  coreMonitorBundle.wren   := DontCare
  coreMonitorBundle.rd0src := DontCare
  coreMonitorBundle.rd0val := DontCare
  coreMonitorBundle.rd1src := DontCare
  coreMonitorBundle.rd1val := DontCare
  coreMonitorBundle.inst   := DontCare


  //-------------------------------------------------------------
  //-------------------------------------------------------------
  // Page Table Walker

  io.ptw.ptbr       := csr.io.ptbr
  io.ptw.status     := csr.io.status
  io.ptw.pmp        := csr.io.pmp
  io.ptw.sfence     := io.ifu.sfence

  //-------------------------------------------------------------
  //-------------------------------------------------------------

  io.rocc := DontCare
  io.rocc.exception := csr.io.exception && csr.io.status.xs.orR
  if (usingRoCC) {
    exe_units.rocc_unit.io.rocc.rocc         <> io.rocc
    exe_units.rocc_unit.io.rocc.dis_uops     := dis_uops
    exe_units.rocc_unit.io.rocc.rob_head_idx := rob.io.rob_head_idx
    exe_units.rocc_unit.io.rocc.rob_pnr_idx  := rob.io.rob_pnr_idx
    exe_units.rocc_unit.io.com_exception     := rob.io.flush.valid
    exe_units.rocc_unit.io.status            := csr.io.status

    for (w <- 0 until coreWidth) {
       exe_units.rocc_unit.io.rocc.dis_rocc_vals(w) := (
         dis_fire(w) &&
         dis_uops(w).uopc === uopROCC)
    }
  }

  if (p(BoomTilesKey)(0).trace) {
    for (w <- 0 until coreWidth) {
      io.trace(w).valid      := rob.io.commit.valids(w)
      io.trace(w).iaddr      := Sext(rob.io.commit.uops(w).debug_pc(vaddrBits-1,0), xLen)
      io.trace(w).insn       := rob.io.commit.uops(w).debug_inst
      // These csr signals do not exactly match up with the ROB commit signals.
      io.trace(w).priv       := csr.io.status.prv
      // Can determine if it is an interrupt or not based on the MSB of the cause
      io.trace(w).exception  := rob.io.com_xcpt.valid && !rob.io.com_xcpt.bits.cause(xLen - 1)
      io.trace(w).interrupt  := rob.io.com_xcpt.valid && rob.io.com_xcpt.bits.cause(xLen - 1)
      io.trace(w).cause      := rob.io.com_xcpt.bits.cause
      io.trace(w).tval       := csr.io.tval
    }
    dontTouch(io.trace)
  } else {
    io.trace := DontCare
    io.trace map (t => t.valid := false.B)
  }
}<|MERGE_RESOLUTION|>--- conflicted
+++ resolved
@@ -44,13 +44,7 @@
 import boom.ifu.{GlobalHistory, HasBoomFrontendParameters}
 import boom.exu.FUConstants._
 import boom.common.BoomTilesKey
-<<<<<<< HEAD
 import boom.util._
-
-
-=======
-import boom.util.{RobTypeToChars, BoolToChar, GetNewUopAndBrMask, Sext, WrapInc, BoomCoreStringPrefix, DromajoCosimBlackBox}
->>>>>>> c9fa26de
 
 /**
  * Top level core object that connects the Frontend to the rest of the pipeline.
@@ -1458,8 +1452,8 @@
           Mux(uop.is_rvc, Cat(0.U(16.W), uop.debug_inst(15,0)), uop.debug_inst)
         }
 
-        def getWdata(uop: MicroOp): UInt = {
-          Mux((uop.dst_rtype === RT_FIX && uop.ldst =/= 0.U) || (uop.dst_rtype === RT_FLT), uop.debug_wdata, 0.U(xLen.W))
+        def getWdata(uop: MicroOp, wdata: UInt): UInt = {
+          Mux((uop.dst_rtype === RT_FIX && uop.ldst =/= 0.U) || (uop.dst_rtype === RT_FLT), wdata, 0.U(xLen.W))
         }
 
         dromajo.io.clock := clock
@@ -1468,7 +1462,9 @@
         dromajo.io.hartid := io.hartid
         dromajo.io.pc     := Cat(rob.io.commit.uops.reverse.map(uop => Sext(uop.debug_pc(vaddrBits-1,0), xLen)))
         dromajo.io.inst   := Cat(rob.io.commit.uops.reverse.map(uop => getInst(uop)))
-        dromajo.io.wdata  := Cat(rob.io.commit.uops.reverse.map(uop => getWdata(uop)))
+        dromajo.io.wdata  := Cat((rob.io.commit.uops zip rob.io.commit.debug_wdata).reverse.map {
+          case (uop, wdata) => getWdata(uop, wdata)
+        })
         dromajo.io.mstatus := 0.U // Currently not used in Dromajo
         dromajo.io.check   := ((1 << coreWidth) - 1).U
         dromajo.io.int_xcpt := rob.io.com_xcpt.valid
