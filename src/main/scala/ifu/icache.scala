//******************************************************************************
// Copyright (c) 2017 - 2019, The Regents of the University of California (Regents).
// All Rights Reserved. See LICENSE and LICENSE.SiFive for license details.
//------------------------------------------------------------------------------

//------------------------------------------------------------------------------
//------------------------------------------------------------------------------
// ICache
//------------------------------------------------------------------------------
//------------------------------------------------------------------------------

package boom.ifu

import chisel3._
import chisel3.util._
import chisel3.internal.sourceinfo.{SourceInfo}
import chisel3.experimental.{chiselName}

import freechips.rocketchip.config.{Parameters}
import freechips.rocketchip.subsystem.{RocketTilesKey}
import freechips.rocketchip.diplomacy._
import freechips.rocketchip.tile._
import freechips.rocketchip.tilelink._
import freechips.rocketchip.util._
import freechips.rocketchip.util.property._
import freechips.rocketchip.rocket.{HasL1ICacheParameters, ICacheParams, ICacheErrors, ICacheReq}

import boom.common._
import boom.util.{BoomCoreStringPrefix}

/**
 * ICache module
 *
 * @param icacheParams parameters for the icache
 * @param hartId the id of the hardware thread in the cache
 * @param enableBlackBox use a blackbox icache
 */
class ICache(
  val icacheParams: ICacheParams,
  val hartId: Int)(implicit p: Parameters)
  extends LazyModule
{
  lazy val module = new ICacheModule(this)
  val masterNode = TLClientNode(Seq(TLClientPortParameters(Seq(TLClientParameters(
    sourceId = IdRange(0, 1 + icacheParams.prefetch.toInt), // 0=refill, 1=hint
    name = s"Core ${hartId} ICache")))))

  val size = icacheParams.nSets * icacheParams.nWays * icacheParams.blockBytes
  private val wordBytes = icacheParams.fetchBytes
<<<<<<< HEAD
=======
}
class BoomICacheLogicalTreeNode(icache: ICache, deviceOpt: Option[SimpleDevice], params: ICacheParams) extends LogicalTreeNode(() => deviceOpt) {
  override def getOMComponents(resourceBindings: ResourceBindings, children: Seq[OMComponent] = Nil): Seq[OMComponent] = {
    Seq(
      OMICache(
        memoryRegions = DiplomaticObjectModelAddressing.getOMMemoryRegions("ITIM", resourceBindings),
        interrupts = Nil,
        nSets = params.nSets,
        nWays = params.nWays,
        blockSizeBytes = params.blockBytes,
        dataMemorySizeBytes = params.nSets * params.nWays * params.blockBytes,
        dataECC = params.dataECC.map(OMECC.fromString),
        tagECC = params.tagECC.map(OMECC.fromString),
        nTLBEntries = params.nTLBEntries,
        maxTimSize = params.nSets * (params.nWays-1) * params.blockBytes,
        memories = icache.module.asInstanceOf[ICacheModule].dataArrays.map(_._2)
      )
    )
  }
>>>>>>> 96409013
}

/**
 * IO Signals leaving the ICache
 *
 * @param outer top level ICache class
 */
class ICacheResp(val outer: ICache) extends Bundle
{
  val data = UInt((outer.icacheParams.fetchBytes*8).W)
  val replay = Bool()
  val ae = Bool()
}

/**
 * IO Signals for interacting with the ICache
 *
 * @param outer top level ICache class
 */
class ICacheBundle(val outer: ICache) extends BoomBundle()(outer.p)
  with HasBoomFrontendParameters
{
  val hartid = Input(UInt(hartIdLen.W))

  val req = Flipped(Decoupled(new ICacheReq))
  val s1_paddr = Input(UInt(paddrBits.W)) // delayed one cycle w.r.t. req

  val s1_kill = Input(Bool()) // delayed one cycle w.r.t. req
  val s2_kill = Input(Bool()) // delayed two cycles; prevents I$ miss emission
  val s2_prefetch = Input(Bool()) // should I$ prefetch next line on a miss?

  val resp = Valid(new ICacheResp(outer))
  val invalidate = Input(Bool())
<<<<<<< HEAD
=======

  val perf = Output(new Bundle {
    val acquire = Bool()
  })
>>>>>>> 96409013
}

/**
 * Get a tile-specific property without breaking deduplication
 */
object GetPropertyByHartId
{
  def apply[T <: Data](tiles: Seq[RocketTileParams], f: RocketTileParams => Option[T], hartId: UInt): T = {
    PriorityMux(tiles.collect { case t if f(t).isDefined => (t.hartId.U === hartId) -> f(t).get })
  }
}


/**
 * Main ICache module
 *
 * @param outer top level ICache class
 */
@chiselName
class ICacheModule(outer: ICache) extends LazyModuleImp(outer)
  with HasBoomFrontendParameters
{
<<<<<<< HEAD
=======
  val enableICacheDelay = tileParams.core.asInstanceOf[BoomCoreParams].enableICacheDelay
>>>>>>> 96409013
  val io = IO(new ICacheBundle(outer))

  val (tl_out, edge_out) = outer.masterNode.out(0)

  require(isPow2(nSets) && isPow2(nWays))
  require(usingVM)
  require(pgIdxBits >= untagBits)

  // How many bits do we intend to fetch at most every cycle?
  val wordBits = outer.icacheParams.fetchBytes*8
  // Each of these cases require some special-case handling.
  require (tl_out.d.bits.data.getWidth == wordBits || (2*tl_out.d.bits.data.getWidth == wordBits && nBanks == 2))
  // If TL refill is half the wordBits size and we have two banks, then the
  // refill writes to only one bank per cycle (instead of across two banks every
  // cycle).
  val refillsToOneBank = (2*tl_out.d.bits.data.getWidth == wordBits)



  val s0_valid = io.req.fire()
  val s0_vaddr = io.req.bits.addr

  val s1_valid = RegNext(s0_valid)
  val s1_tag_hit = Wire(Vec(nWays, Bool()))
  val s1_hit = s1_tag_hit.reduce(_||_)
  val s2_valid = RegNext(s1_valid && !io.s1_kill)
  val s2_hit = RegNext(s1_hit)


  val invalidated = Reg(Bool())
  val refill_valid = RegInit(false.B)
  val refill_fire = tl_out.a.fire()
  val s2_miss = s2_valid && !s2_hit && !RegNext(refill_valid)
  val refill_paddr = RegEnable(io.s1_paddr, s1_valid && !(refill_valid || s2_miss))
  val refill_tag = refill_paddr(tagBits+untagBits-1,untagBits)
  val refill_idx = refill_paddr(untagBits-1,blockOffBits)
  val refill_one_beat = tl_out.d.fire() && edge_out.hasData(tl_out.d.bits)

  io.req.ready := !refill_one_beat

  val (_, _, d_done, refill_cnt) = edge_out.count(tl_out.d)
  val refill_done = refill_one_beat && d_done
  tl_out.d.ready := true.B
  require (edge_out.manager.minLatency > 0)

  val repl_way = if (isDM) 0.U else LFSR16(refill_fire)(log2Ceil(nWays)-1,0)

  val tag_array = SyncReadMem(nSets, Vec(nWays, UInt(tagBits.W)))
  val tag_rdata = tag_array.read(s0_vaddr(untagBits-1, blockOffBits), !refill_done && s0_valid)
  when (refill_done) {
    tag_array.write(refill_idx, VecInit(Seq.fill(nWays)(refill_tag)), Seq.tabulate(nWays)(repl_way === _.U))
  }

  val vb_array = RegInit(0.U((nSets*nWays).W))
  when (refill_one_beat) {
    vb_array := vb_array.bitSet(Cat(repl_way, refill_idx), refill_done && !invalidated)
  }

  when (io.invalidate) {
    vb_array := 0.U
    invalidated := true.B
  }

<<<<<<< HEAD
  val s1_dout   = Wire(Vec(nWays, UInt(wordBits.W)))
=======
  val s2_dout   = Wire(Vec(nWays, UInt(wordBits.W)))
>>>>>>> 96409013
  val s1_bankid = Wire(Bool())

  for (i <- 0 until nWays) {
    val s1_idx = io.s1_paddr(untagBits-1,blockOffBits)
    val s1_tag = io.s1_paddr(tagBits+untagBits-1,untagBits)
    val s1_vb = vb_array(Cat(i.U, s1_idx))
    val tag = tag_rdata(i)
    s1_tag_hit(i) := s1_vb && tag === s1_tag
  }
  assert(PopCount(s1_tag_hit) <= 1.U || !s1_valid)

  val ramDepth = if (refillsToOneBank && nBanks == 2) {
    nSets * refillCycles / 2
  } else {
    nSets * refillCycles
  }

<<<<<<< HEAD

  if (nBanks == 1) {
    val dataArrays = (0 until nWays).map { x =>
       SyncReadMem(ramDepth, UInt(wordBits.W)).suggestName(
          "dataArrayWay_" + x.toString)
    }
    s1_bankid := 0.U
    for ((dataArray, i) <- dataArrays zipWithIndex) {
=======
  val dataArrays = if (nBanks == 1) {
    // Use unbanked icache for narrow accesses.
    (0 until nWays).map { x =>
      DescribedSRAM(
        name = s"dataArrayWay_${x}",
        desc = "ICache Data Array",
        size = nSets * refillCycles,
        data = UInt((wordBits).W)
      )
    }
  } else {
    // Use two banks, interleaved.
    (0 until nWays).map { x =>
      DescribedSRAM(
        name = s"dataArrayB0Way_${x}",
        desc = "ICache Data Array",
        size = nSets * refillCycles,
        data = UInt((wordBits/nBanks).W)
      )} ++
    (0 until nWays).map { x =>
      DescribedSRAM(
        name = s"dataArrayB1Way_${x}",
        desc = "ICache Data Array",
        size = nSets * refillCycles,
        data = UInt((wordBits/nBanks).W)
      )}
  }
  if (nBanks == 1) {
    // Use unbanked icache for narrow accesses.
    s1_bankid := 0.U
    for ((dataArray, i) <- dataArrays.map(_._1) zipWithIndex) {
>>>>>>> 96409013
      def row(addr: UInt) = addr(untagBits-1, blockOffBits-log2Ceil(refillCycles))
      val s0_ren = s0_valid

      val wen = (refill_one_beat && !invalidated) && repl_way === i.U

      val mem_idx = Mux(refill_one_beat, (refill_idx << log2Ceil(refillCycles)) | refill_cnt,
                    row(s0_vaddr))
      when (wen) {
        dataArray.write(mem_idx, tl_out.d.bits.data)
      }
      if (enableICacheDelay)
        s2_dout(i) := dataArray.read(RegNext(mem_idx), RegNext(!wen && s0_ren))
      else
        s2_dout(i) := RegNext(dataArray.read(mem_idx, !wen && s0_ren))
    }
  } else {
    val dataArraysB0 = (0 until nWays).map { x =>
      SyncReadMem(ramDepth, UInt((wordBits/nBanks).W)).suggestName(
        "dataArrayB0Way_" + x.toString)}
    val dataArraysB1 = (0 until nWays).map { x =>
      SyncReadMem(ramDepth, UInt((wordBits/nBanks).W)).suggestName(
        "dataArrayB1Way_" + x.toString)}
    // Use two banks, interleaved.
    require (nBanks == 2)

    // Bank0 row's id wraps around if Bank1 is the starting bank.
    def b0Row(addr: UInt) =
      if (refillsToOneBank) {
        addr(untagBits-1, blockOffBits-log2Ceil(refillCycles)+1) + bank(addr)
      } else {
        addr(untagBits-1, blockOffBits-log2Ceil(refillCycles)) + bank(addr)
      }
    // Bank1 row's id stays the same regardless of which Bank has the fetch address.
    def b1Row(addr: UInt) =
      if (refillsToOneBank) {
        addr(untagBits-1, blockOffBits-log2Ceil(refillCycles)+1)
      } else {
        addr(untagBits-1, blockOffBits-log2Ceil(refillCycles))
      }

    s1_bankid := RegNext(bank(s0_vaddr))

    for (i <- 0 until nWays) {
      val s0_ren = s0_valid
      val wen = (refill_one_beat && !invalidated)&& repl_way === i.U

      var mem_idx0: UInt = null
      var mem_idx1: UInt = null

      if (refillsToOneBank) {
        // write a refill beat across only one beat.
        mem_idx0 =
          Mux(refill_one_beat, (refill_idx << (log2Ceil(refillCycles)-1)) | (refill_cnt >> 1.U),
          b0Row(s0_vaddr))
        mem_idx1 =
          Mux(refill_one_beat, (refill_idx << (log2Ceil(refillCycles)-1)) | (refill_cnt >> 1.U),
          b1Row(s0_vaddr))

        when (wen && refill_cnt(0) === 0.U) {
          dataArraysB0(i).write(mem_idx0, tl_out.d.bits.data)
        }
        when (wen && refill_cnt(0) === 1.U) {
          dataArraysB1(i).write(mem_idx1, tl_out.d.bits.data)
        }
      } else {
        // write a refill beat across both banks.
        mem_idx0 =
          Mux(refill_one_beat, (refill_idx << log2Ceil(refillCycles)) | refill_cnt,
          b0Row(s0_vaddr))
        mem_idx1 =
          Mux(refill_one_beat, (refill_idx << log2Ceil(refillCycles)) | refill_cnt,
          b1Row(s0_vaddr))

        when (wen) {
          val data = tl_out.d.bits.data
          dataArraysB0(i).write(mem_idx0, data(wordBits/2-1, 0))
          dataArraysB1(i).write(mem_idx1, data(wordBits-1, wordBits/2))
        }
      }
      if (enableICacheDelay) {
        s2_dout(i) := Cat(dataArraysB1(i).read(RegNext(mem_idx1), RegNext(!wen && s0_ren)),
                          dataArraysB0(i).read(RegNext(mem_idx0), RegNext(!wen && s0_ren)))
      } else {
        s2_dout(i) := RegNext(Cat(dataArraysB1(i).read(mem_idx1, !wen && s0_ren),
                                  dataArraysB0(i).read(mem_idx0, !wen && s0_ren)))
      }
    }
  }
  val s2_tag_hit = RegNext(s1_tag_hit)
  val s2_hit_way = OHToUInt(s2_tag_hit)
<<<<<<< HEAD
  val s2_dout = RegNext(s1_dout)
=======
>>>>>>> 96409013
  val s2_bankid = RegNext(s1_bankid)
  val s2_way_mux = Mux1H(s2_tag_hit, s2_dout)

  val s2_unbanked_data = s2_way_mux
  val sz = s2_way_mux.getWidth
  val s2_bank0_data = s2_way_mux(sz/2-1,0)
  val s2_bank1_data = s2_way_mux(sz-1,sz/2)

  val s2_data =
    if (nBanks == 2) {
      Mux(s2_bankid,
        Cat(s2_bank0_data, s2_bank1_data),
        Cat(s2_bank1_data, s2_bank0_data))
    } else {
      s2_unbanked_data
    }

  io.resp.bits.data := s2_data
  io.resp.valid := s2_valid && s2_hit

  tl_out.a.valid := s2_miss && !refill_valid && !io.s2_kill
  tl_out.a.bits := edge_out.Get(
    fromSource = 0.U,
    toAddress = (refill_paddr >> blockOffBits) << blockOffBits,
    lgSize = lgCacheBlockBytes.U)._2
  tl_out.b.ready := true.B
  tl_out.c.valid := false.B
  tl_out.e.valid := false.B
<<<<<<< HEAD
=======

  io.perf.acquire := tl_out.a.fire()
>>>>>>> 96409013

  when (!refill_valid) { invalidated := false.B }
  when (refill_fire) { refill_valid := true.B }
  when (refill_done) { refill_valid := false.B }

  override def toString: String = BoomCoreStringPrefix(
    "==L1-ICache==",
    "Fetch bytes   : " + cacheParams.fetchBytes,
    "Block bytes   : " + (1 << blockOffBits),
    "Row bytes     : " + rowBytes,
    "Word bits     : " + wordBits,
    "Sets          : " + nSets,
    "Ways          : " + nWays,
    "Refill cycles : " + refillCycles,
    "RAMs          : (" +  wordBits/nBanks + " x " + nSets*refillCycles + ") using " + nBanks + " banks",
    "" + (if (nBanks == 2) "Dual-banked" else "Single-banked"),
    "I-TLB entries : " + cacheParams.nTLBEntries + "\n")
}

<|MERGE_RESOLUTION|>--- conflicted
+++ resolved
@@ -24,6 +24,9 @@
 import freechips.rocketchip.util._
 import freechips.rocketchip.util.property._
 import freechips.rocketchip.rocket.{HasL1ICacheParameters, ICacheParams, ICacheErrors, ICacheReq}
+import freechips.rocketchip.diplomaticobjectmodel.logicaltree.{LogicalTreeNode}
+import freechips.rocketchip.diplomaticobjectmodel.DiplomaticObjectModelAddressing
+import freechips.rocketchip.diplomaticobjectmodel.model.{OMComponent, OMICache, OMECC}
 
 import boom.common._
 import boom.util.{BoomCoreStringPrefix}
@@ -47,8 +50,6 @@
 
   val size = icacheParams.nSets * icacheParams.nWays * icacheParams.blockBytes
   private val wordBytes = icacheParams.fetchBytes
-<<<<<<< HEAD
-=======
 }
 class BoomICacheLogicalTreeNode(icache: ICache, deviceOpt: Option[SimpleDevice], params: ICacheParams) extends LogicalTreeNode(() => deviceOpt) {
   override def getOMComponents(resourceBindings: ResourceBindings, children: Seq[OMComponent] = Nil): Seq[OMComponent] = {
@@ -68,7 +69,6 @@
       )
     )
   }
->>>>>>> 96409013
 }
 
 /**
@@ -102,13 +102,10 @@
 
   val resp = Valid(new ICacheResp(outer))
   val invalidate = Input(Bool())
-<<<<<<< HEAD
-=======
 
   val perf = Output(new Bundle {
     val acquire = Bool()
   })
->>>>>>> 96409013
 }
 
 /**
@@ -131,10 +128,7 @@
 class ICacheModule(outer: ICache) extends LazyModuleImp(outer)
   with HasBoomFrontendParameters
 {
-<<<<<<< HEAD
-=======
   val enableICacheDelay = tileParams.core.asInstanceOf[BoomCoreParams].enableICacheDelay
->>>>>>> 96409013
   val io = IO(new ICacheBundle(outer))
 
   val (tl_out, edge_out) = outer.masterNode.out(0)
@@ -198,11 +192,7 @@
     invalidated := true.B
   }
 
-<<<<<<< HEAD
-  val s1_dout   = Wire(Vec(nWays, UInt(wordBits.W)))
-=======
   val s2_dout   = Wire(Vec(nWays, UInt(wordBits.W)))
->>>>>>> 96409013
   val s1_bankid = Wire(Bool())
 
   for (i <- 0 until nWays) {
@@ -220,16 +210,6 @@
     nSets * refillCycles
   }
 
-<<<<<<< HEAD
-
-  if (nBanks == 1) {
-    val dataArrays = (0 until nWays).map { x =>
-       SyncReadMem(ramDepth, UInt(wordBits.W)).suggestName(
-          "dataArrayWay_" + x.toString)
-    }
-    s1_bankid := 0.U
-    for ((dataArray, i) <- dataArrays zipWithIndex) {
-=======
   val dataArrays = if (nBanks == 1) {
     // Use unbanked icache for narrow accesses.
     (0 until nWays).map { x =>
@@ -261,7 +241,6 @@
     // Use unbanked icache for narrow accesses.
     s1_bankid := 0.U
     for ((dataArray, i) <- dataArrays.map(_._1) zipWithIndex) {
->>>>>>> 96409013
       def row(addr: UInt) = addr(untagBits-1, blockOffBits-log2Ceil(refillCycles))
       val s0_ren = s0_valid
 
@@ -278,13 +257,9 @@
         s2_dout(i) := RegNext(dataArray.read(mem_idx, !wen && s0_ren))
     }
   } else {
-    val dataArraysB0 = (0 until nWays).map { x =>
-      SyncReadMem(ramDepth, UInt((wordBits/nBanks).W)).suggestName(
-        "dataArrayB0Way_" + x.toString)}
-    val dataArraysB1 = (0 until nWays).map { x =>
-      SyncReadMem(ramDepth, UInt((wordBits/nBanks).W)).suggestName(
-        "dataArrayB1Way_" + x.toString)}
     // Use two banks, interleaved.
+    val dataArraysB0 = dataArrays.map(_._1).take(nWays)
+    val dataArraysB1 = dataArrays.map(_._1).drop(nWays)
     require (nBanks == 2)
 
     // Bank0 row's id wraps around if Bank1 is the starting bank.
@@ -352,10 +327,6 @@
   }
   val s2_tag_hit = RegNext(s1_tag_hit)
   val s2_hit_way = OHToUInt(s2_tag_hit)
-<<<<<<< HEAD
-  val s2_dout = RegNext(s1_dout)
-=======
->>>>>>> 96409013
   val s2_bankid = RegNext(s1_bankid)
   val s2_way_mux = Mux1H(s2_tag_hit, s2_dout)
 
@@ -384,11 +355,8 @@
   tl_out.b.ready := true.B
   tl_out.c.valid := false.B
   tl_out.e.valid := false.B
-<<<<<<< HEAD
-=======
 
   io.perf.acquire := tl_out.a.fire()
->>>>>>> 96409013
 
   when (!refill_valid) { invalidated := false.B }
   when (refill_fire) { refill_valid := true.B }
