--- conflicted
+++ resolved
@@ -50,11 +50,7 @@
   // Was this CFI mispredicted by the branch prediction pipeline?
   val cfi_mispredicted = Bool()
   // What type of CFI was taken out of this bundle
-<<<<<<< HEAD
-  val cfi_type = Bool()
-=======
   val cfi_type = UInt(CFI_SZ.W)
->>>>>>> 96409013
   // mask of branches which were visible in this fetch bundle
   val br_mask   = UInt(fetchWidth.W)
   // This CFI is likely a CALL
@@ -65,13 +61,7 @@
   val cfi_npc_plus4 = Bool()
   // What was the top of the RAS that this bundle saw?
   val ras_top = UInt(vaddrBitsExtended.W)
-<<<<<<< HEAD
-
-  // What global history should be used to query this fetch bundle
-  val ghist = new GlobalHistory
-=======
   val ras_idx = UInt(log2Ceil(nRasEntries).W)
->>>>>>> 96409013
 
   // Which bank did this start from?
   val start_bank = UInt(1.W)
@@ -87,21 +77,13 @@
 class GetPCFromFtqIO(implicit p: Parameters) extends BoomBundle
 {
   val ftq_idx   = Input(UInt(log2Ceil(ftqSz).W))
-<<<<<<< HEAD
 
   val entry     = Output(new FTQBundle)
+  val ghist     = Output(new GlobalHistory)
 
   val pc        = Output(UInt(vaddrBitsExtended.W))
   val com_pc    = Output(UInt(vaddrBitsExtended.W))
-=======
-
-  val entry     = Output(new FTQBundle)
-  val ghist     = Output(new GlobalHistory)
-
-  val pc        = Output(UInt(vaddrBitsExtended.W))
-  val com_pc    = Output(UInt(vaddrBitsExtended.W))
-
->>>>>>> 96409013
+
   // the next_pc may not be valid (stalled or still being fetched)
   val next_val  = Output(Bool())
   val next_pc   = Output(UInt(vaddrBitsExtended.W))
@@ -122,202 +104,13 @@
 
   val io = IO(new BoomBundle {
     // Enqueue one entry for every fetch cycle.
-<<<<<<< HEAD
-    val enq = Flipped(Decoupled(new FetchBundle))
-=======
     val enq = Flipped(Decoupled(new FetchBundle()))
->>>>>>> 96409013
     // Pass to FetchBuffer (newly fetched instructions).
     val enq_idx = Output(UInt(idx_sz.W))
     // ROB tells us the youngest committed ftq_idx to remove from FTQ.
     val deq = Flipped(Valid(UInt(idx_sz.W)))
 
     // Give PC info to BranchUnit.
-<<<<<<< HEAD
-    val get_ftq_pc = Vec(2, new GetPCFromFtqIO)
-
-    // Get PCs for debug tracing
-    val get_pc_debug = Vec(coreWidth, new GetPCFromFtqIO)
-
-    val redirect = Input(Valid(UInt(idx_sz.W)))
-
-    val brupdate = Input(new BrUpdateInfo)
-
-    val bpdupdate = Output(Valid(new BranchPredictionUpdate))
-
-    val ras_update = Output(Bool())
-    val ras_update_idx = Output(UInt(log2Ceil(nRasEntries).W))
-    val ras_update_pc  = Output(UInt(vaddrBitsExtended.W))
-
-  })
-  val bpd_ptr    = RegInit(0.U(idx_sz.W))
-  val deq_ptr    = RegInit(0.U(idx_sz.W))
-  val enq_ptr    = RegInit(1.U(idx_sz.W))
-
-  val full = ((WrapInc(WrapInc(enq_ptr, num_entries), num_entries) === bpd_ptr) ||
-              (WrapInc(enq_ptr, num_entries) === bpd_ptr))
-
-
-  val pcs      = Reg(Vec(num_entries, UInt(vaddrBitsExtended.W)))
-  val bpd_meta = SyncReadMem(num_entries, Vec(nBanks, UInt(bpdMaxMetaLength.W)))
-  val ram      = Reg(Vec(num_entries, new FTQBundle))
-
-  val do_enq = io.enq.fire()
-
-
-  // This register lets us initialize the ghist to 0
-  val start_from_empty_ghist = RegInit(true.B)
-
-  when (do_enq) {
-    start_from_empty_ghist := false.B
-
-    pcs(enq_ptr)           := io.enq.bits.pc
-
-    ram(enq_ptr).cfi_idx   := io.enq.bits.cfi_idx
-    // Initially, if we see a CFI, it is assumed to be taken.
-    // Branch resolutions may change this
-    ram(enq_ptr).cfi_taken   := io.enq.bits.cfi_idx.valid
-    ram(enq_ptr).cfi_mispredicted := false.B
-    ram(enq_ptr).cfi_type    := io.enq.bits.cfi_type
-    ram(enq_ptr).cfi_is_call := io.enq.bits.cfi_is_call
-    ram(enq_ptr).cfi_is_ret  := io.enq.bits.cfi_is_ret
-    ram(enq_ptr).cfi_npc_plus4 := io.enq.bits.cfi_npc_plus4
-    ram(enq_ptr).ras_top     := io.enq.bits.ras_top
-    ram(enq_ptr).br_mask     := io.enq.bits.br_mask & io.enq.bits.mask
-    ram(enq_ptr).start_bank  := bank(io.enq.bits.pc)
-    val prev_idx = WrapDec(enq_ptr, num_entries)
-    val prev_entry = ram(prev_idx)
-    ram(enq_ptr).ghist := Mux(start_from_empty_ghist,
-      (0.U).asTypeOf(new GlobalHistory),
-      Mux(io.enq.bits.ghist.current_saw_branch_not_taken,
-        io.enq.bits.ghist,
-        prev_entry.ghist.update(
-          prev_entry.br_mask,
-          prev_entry.cfi_taken,
-          prev_entry.br_mask(prev_entry.cfi_idx.bits),
-          prev_entry.cfi_idx.bits,
-          prev_entry.cfi_idx.valid,
-          pcs(prev_idx),
-          prev_entry.cfi_is_call,
-          prev_entry.cfi_is_ret
-        )
-      )
-    )
-
-    bpd_meta.write(enq_ptr, io.enq.bits.bpd_meta)
-
-    enq_ptr := WrapInc(enq_ptr, num_entries)
-  }
-
-  io.enq.ready := !full
-  io.enq_idx := enq_ptr
-
-  io.bpdupdate.valid := false.B
-  io.bpdupdate.bits  := DontCare
-
-  when (io.deq.valid) {
-    deq_ptr := io.deq.bits
-  }
-
-  // This register avoids a spurious bpd update on the first fetch packet
-  val first_empty = RegInit(true.B)
-
-  // We can update the branch predictors when we know the target of the
-  // CFI in this fetch bundle
-
-  val bpdupdate = Wire(Valid(new BranchPredictionUpdate))
-  bpdupdate.valid := false.B
-  bpdupdate.bits  := DontCare
-  val ras_update = WireInit(false.B)
-  val ras_update_pc = WireInit(0.U(vaddrBitsExtended.W))
-  val ras_update_idx = WireInit(0.U(log2Ceil(nRasEntries).W))
-  io.ras_update     := RegNext(ras_update)
-  io.ras_update_pc  := RegNext(ras_update_pc)
-  io.ras_update_idx := RegNext(ras_update_idx)
-  when (bpd_ptr =/= deq_ptr && enq_ptr =/= WrapInc(bpd_ptr, num_entries)) {
-
-    val entry = ram(bpd_ptr)
-    val cfi_idx = entry.cfi_idx.bits
-
-    // TODO: We should try to commit branch prediction updates earlier
-    bpdupdate.valid              := !first_empty && (entry.cfi_idx.valid || entry.br_mask =/= 0.U)
-    bpdupdate.bits.pc            := pcs(bpd_ptr)
-
-    bpdupdate.bits.br_mask       := Mux(entry.cfi_idx.valid,
-      MaskLower(UIntToOH(cfi_idx)) & entry.br_mask, entry.br_mask)
-    bpdupdate.bits.cfi_idx.valid    := entry.cfi_idx.valid
-    bpdupdate.bits.cfi_idx.bits     := entry.cfi_idx.bits
-    bpdupdate.bits.cfi_mispredicted := entry.cfi_mispredicted
-    bpdupdate.bits.cfi_taken        := entry.cfi_taken
-    bpdupdate.bits.target           := pcs(WrapInc(bpd_ptr, num_entries))
-    bpdupdate.bits.cfi_is_br        := entry.br_mask(cfi_idx)
-    bpdupdate.bits.cfi_is_jal       := entry.cfi_type === CFI_JAL || entry.cfi_type === CFI_JALR
-    bpdupdate.bits.ghist            := entry.ghist
-
-    // ras_update     := entry.cfi_is_call
-    // ras_update_pc  := bankAlign(pcs(bpd_ptr)) + (entry.cfi_idx.bits << 1) + Mux(entry.cfi_npc_plus4, 4.U, 2.U)
-    // ras_update_idx := WrapInc(entry.ghist.ras_idx, nRasEntries)
-
-    bpd_ptr := WrapInc(bpd_ptr, num_entries)
-
-    first_empty := false.B
-  }
-  io.bpdupdate           := RegNext(bpdupdate)
-  io.bpdupdate.bits.meta := bpd_meta.read(bpd_ptr)
-
-
-  when (io.redirect.valid) {
-    enq_ptr    := WrapInc(io.redirect.bits, num_entries)
-  }
-
-  when (io.brupdate.b2.mispredict) {
-    val ftq_idx = io.brupdate.b2.uop.ftq_idx
-    val entry = ram(ftq_idx)
-    val new_cfi_idx = (io.brupdate.b2.uop.pc_lob ^
-      Mux(entry.start_bank === 1.U, 1.U << log2Ceil(bankBytes), 0.U))(log2Ceil(fetchWidth), 1)
-
-    ram(ftq_idx).cfi_idx.valid    := true.B
-    ram(ftq_idx).cfi_idx.bits     := new_cfi_idx
-    ram(ftq_idx).cfi_mispredicted := true.B
-    ram(ftq_idx).cfi_taken        := io.brupdate.b2.taken
-    ram(ftq_idx).cfi_is_call      := entry.cfi_is_call && entry.cfi_idx.bits === new_cfi_idx
-    ram(ftq_idx).cfi_is_ret       := entry.cfi_is_ret  && entry.cfi_idx.bits === new_cfi_idx
-
-  }
-  when (io.redirect.valid || io.brupdate.b2.mispredict) {
-    val entry = ram(Mux(io.redirect.valid, io.redirect.bits, io.brupdate.b2.uop.ftq_idx))
-    ras_update     := true.B
-    ras_update_pc  := entry.ras_top
-    ras_update_idx := entry.ghist.ras_idx
-  }
-
-  //-------------------------------------------------------------
-  // **** Core Read PCs ****
-  //-------------------------------------------------------------
-
-  for (i <- 0 until 2) {
-    val idx = io.get_ftq_pc(i).ftq_idx
-    val next_idx = WrapInc(idx, num_entries)
-    val next_is_enq = (next_idx === enq_ptr) && io.enq.fire()
-    val next_pc = Mux(next_is_enq, io.enq.bits.pc, pcs(next_idx))
-    val get_entry = ram(idx)
-    val next_entry = ram(next_idx)
-    io.get_ftq_pc(i).entry    := RegNext(get_entry)
-    io.get_ftq_pc(i).pc       := RegNext(pcs(idx))
-    io.get_ftq_pc(i).next_pc  := RegNext(next_pc)
-    io.get_ftq_pc(i).next_val := RegNext(next_idx =/= enq_ptr || next_is_enq)
-    io.get_ftq_pc(i).com_pc   := RegNext(pcs(Mux(io.deq.valid, io.deq.bits, deq_ptr)))
-  }
-
-  //-------------------------------------------------------------
-  // **** Trace Debug PCs ****
-  //-------------------------------------------------------------
-
-  for (w <- 0 until coreWidth) {
-    io.get_pc_debug(w)    := DontCare
-    io.get_pc_debug(w).pc := pcs(io.get_pc_debug(w).ftq_idx)
-  }
-=======
     val get_ftq_pc = Vec(2, new GetPCFromFtqIO())
 
 
@@ -569,5 +362,4 @@
   for (w <- 0 until coreWidth) {
     io.debug_fetch_pc(w) := RegNext(pcs(io.debug_ftq_idx(w)))
   }
->>>>>>> 96409013
 }