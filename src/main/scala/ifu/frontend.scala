--- conflicted
+++ resolved
@@ -26,11 +26,7 @@
 import freechips.rocketchip.util.property._
 
 import boom.common._
-<<<<<<< HEAD
-import boom.exu.{CommitExceptionSignals, BranchDecode, BrUpdateInfo}
-=======
 import boom.exu.{CommitExceptionSignals, BranchDecode, BrUpdateInfo, BranchDecodeSignals}
->>>>>>> 96409013
 import boom.util._
 
 
@@ -77,8 +73,6 @@
     }
   }
 
-<<<<<<< HEAD
-=======
   def ===(other: GlobalHistory): Bool = {
     ((old_history === other.old_history) &&
      (new_saw_branch_not_taken === other.new_saw_branch_not_taken) &&
@@ -87,7 +81,6 @@
   }
   def =/=(other: GlobalHistory): Bool = !(this === other)
 
->>>>>>> 96409013
   def update(branches: UInt, cfi_taken: Bool, cfi_is_br: Bool, cfi_idx: UInt,
     cfi_valid: Bool, addr: UInt,
     cfi_is_call: Bool, cfi_is_ret: Bool): GlobalHistory = {
@@ -157,18 +150,12 @@
 
   // Which bank is the address pointing to?
   def bank(addr: UInt) = if (nBanks == 2) addr(log2Ceil(bankBytes)) else 0.U
-<<<<<<< HEAD
-  def mayNotBeDualBanked(addr: UInt) = {
-    require(nBanks == 2)
-    addr(blockOffBits-1, log2Ceil(bankBytes)) === (numChunks-1).U
-=======
   def isLastBankInBlock(addr: UInt) = {
     (nBanks == 2).B && addr(blockOffBits-1, log2Ceil(bankBytes)) === (numChunks-1).U
   }
   def mayNotBeDualBanked(addr: UInt) = {
     require(nBanks == 2)
     isLastBankInBlock(addr)
->>>>>>> 96409013
   }
 
   def blockAlign(addr: UInt) = ~(~addr | (cacheParams.blockBytes-1).U)
@@ -222,8 +209,6 @@
   val insts         = Vec(fetchWidth, Bits(32.W))
   val exp_insts     = Vec(fetchWidth, Bits(32.W))
 
-<<<<<<< HEAD
-=======
   // Information for sfb folding
   // NOTE: This IS NOT equivalent to uop.pc_lob, that gets calculated in the FB
   val sfbs                 = Vec(fetchWidth, Bool())
@@ -232,7 +217,6 @@
   val shadowable_mask      = Vec(fetchWidth, Bool())
   val shadowed_mask        = Vec(fetchWidth, Bool())
 
->>>>>>> 96409013
   val cfi_idx       = Valid(UInt(log2Ceil(fetchWidth).W))
   val cfi_type      = UInt(CFI_SZ.W)
   val cfi_is_call   = Bool()
@@ -245,9 +229,9 @@
   val mask          = UInt(fetchWidth.W) // mark which words are valid instructions
 
   val br_mask       = UInt(fetchWidth.W)
-<<<<<<< HEAD
 
   val ghist         = new GlobalHistory
+  val lhist         = Vec(nBanks, UInt(localHistoryLength.W))
 
   val xcpt_pf_if    = Bool() // I-TLB miss (instruction fetch fault).
   val xcpt_ae_if    = Bool() // Access exception.
@@ -268,31 +252,6 @@
 
 
 
-=======
-
-  val ghist         = new GlobalHistory
-  val lhist         = Vec(nBanks, UInt(localHistoryLength.W))
-
-  val xcpt_pf_if    = Bool() // I-TLB miss (instruction fetch fault).
-  val xcpt_ae_if    = Bool() // Access exception.
-
-  val bp_debug_if_oh= Vec(fetchWidth, Bool())
-  val bp_xcpt_if_oh = Vec(fetchWidth, Bool())
-
-  val end_half      = Valid(UInt(16.W))
-
-
-  val bpd_meta      = Vec(nBanks, UInt())
-
-  // Source of the prediction from this bundle
-  val fsrc    = UInt(BSRC_SZ.W)
-  // Source of the prediction to this bundle
-  val tsrc    = UInt(BSRC_SZ.W)
-}
-
-
-
->>>>>>> 96409013
 /**
  * IO for the BOOM Frontend to/from the CPU
  */
@@ -302,14 +261,9 @@
   val fetchpacket       = Flipped(new DecoupledIO(new FetchBufferResp))
 
   // 1 for xcpt/jalr/auipc/flush
-<<<<<<< HEAD
-  val get_pc            = Flipped(Vec(2, new GetPCFromFtqIO))
-  val get_pc_debug      = Flipped(Vec(coreWidth, new GetPCFromFtqIO))
-=======
   val get_pc            = Flipped(Vec(2, new GetPCFromFtqIO()))
   val debug_ftq_idx     = Output(Vec(coreWidth, UInt(log2Ceil(ftqSz).W)))
   val debug_fetch_pc    = Input(Vec(coreWidth, UInt(vaddrBitsExtended.W)))
->>>>>>> 96409013
 
   // Breakpoint info
   val status            = Output(new MStatus)
@@ -329,11 +283,8 @@
   val commit = Valid(UInt(ftqSz.W))
 
   val flush_icache = Output(Bool())
-<<<<<<< HEAD
-=======
 
   val perf = Input(new FrontendPerfEvents)
->>>>>>> 96409013
 }
 
 /**
@@ -377,473 +328,14 @@
   require(fetchWidth*coreInstBytes == outer.icacheParams.fetchBytes)
 
   val bpd = Module(new BranchPredictor)
-<<<<<<< HEAD
-  bpd.io.f1_kill := false.B
-  bpd.io.f2_kill := false.B
-  bpd.io.f3_kill := false.B
-
-  val ras = Reg(Vec(nRasEntries, UInt(vaddrBitsExtended.W)))
-=======
   bpd.io.f3_fire := false.B
   val ras = Module(new BoomRAS)
->>>>>>> 96409013
 
   val icache = outer.icache.module
   icache.io.hartid     := io.hartid
   icache.io.invalidate := io.cpu.flush_icache
   val tlb = Module(new TLB(true, log2Ceil(fetchBytes), TLBConfig(nTLBEntries)))
   io.ptw <> tlb.io.ptw
-<<<<<<< HEAD
-
-  // --------------------------------------------------------
-  // **** NextPC Select (F0) ****
-  //      Send request to ICache
-  // --------------------------------------------------------
-
-  val s0_vpc       = WireInit(0.U(vaddrBitsExtended.W))
-  val s0_ghist     = WireInit((0.U).asTypeOf(new GlobalHistory))
-  val s0_tsrc      = WireInit(0.U(BSRC_SZ.W))
-  val s0_valid     = WireInit(false.B)
-  val s0_is_replay = WireInit(false.B)
-  val s0_is_sfence = WireInit(false.B)
-  val s0_replay_resp = Wire(new TLBResp)
-  val s0_replay_bpd_resp = Wire(new BranchPredictionBundle)
-  val s0_replay_ppc  = Wire(UInt())
-  val s0_s1_use_f3_bpd_resp = WireInit(false.B)
-
-
-
-
-  when (RegNext(reset.asBool) && !reset.asBool) {
-    s0_valid   := true.B
-    s0_vpc     := io.reset_vector
-    s0_ghist   := (0.U).asTypeOf(new GlobalHistory)
-    s0_tsrc    := BSRC_C
-  }
-
-  icache.io.req.valid     := s0_valid
-  icache.io.req.bits.addr := s0_vpc
-
-  bpd.io.f0_req.valid      := s0_valid && !s0_is_replay
-  bpd.io.f0_req.bits.pc    := s0_vpc
-  bpd.io.f0_req.bits.ghist := s0_ghist
-
-  // --------------------------------------------------------
-  // **** ICache Access (F1) ****
-  //      Translate VPC
-  // --------------------------------------------------------
-  val s1_vpc       = RegNext(s0_vpc)
-  val s1_valid     = RegNext(s0_valid, false.B)
-  val s1_ghist     = RegNext(s0_ghist)
-  val s1_is_replay = RegNext(s0_is_replay)
-  val s1_is_sfence = RegNext(s0_is_sfence)
-  val f1_clear     = WireInit(false.B)
-  val s1_tsrc      = RegNext(s0_tsrc)
-  tlb.io.req.valid      := (s1_valid && !s1_is_replay && !f1_clear) || s1_is_sfence
-  tlb.io.req.bits.cmd   := DontCare
-  tlb.io.req.bits.vaddr := s1_vpc
-  tlb.io.req.bits.passthrough := false.B
-  tlb.io.req.bits.size  := log2Ceil(coreInstBytes * fetchWidth).U
-  tlb.io.sfence         := RegNext(io.cpu.sfence)
-  tlb.io.kill           := false.B
-
-  val s1_tlb_miss = !s1_is_replay && tlb.io.resp.miss
-  val s1_tlb_resp = Mux(s1_is_replay, RegNext(s0_replay_resp), tlb.io.resp)
-  val s1_ppc  = Mux(s1_is_replay, RegNext(s0_replay_ppc), tlb.io.resp.paddr)
-  val s1_bpd_resp = Mux(s1_is_replay,
-    Mux(RegNext(s0_s1_use_f3_bpd_resp), bpd.io.f3_resp, RegNext(s0_replay_bpd_resp)), bpd.io.f1_resp)
-
-  icache.io.s1_paddr := s1_ppc
-  icache.io.s1_kill  := tlb.io.resp.miss || f1_clear
-  bpd.io.f1_kill     := icache.io.s1_kill
-
-  val f1_mask = fetchMask(s1_vpc)
-  val f1_redirects = (0 until fetchWidth) map { i =>
-    s1_valid && f1_mask(i) && s1_bpd_resp.preds(i).predicted_pc.valid &&
-    (s1_bpd_resp.preds(i).is_jal ||
-      (s1_bpd_resp.preds(i).is_br && s1_bpd_resp.preds(i).taken))
-  }
-  val f1_redirect_idx = PriorityEncoder(f1_redirects)
-  val f1_do_redirect = f1_redirects.reduce(_||_)
-  val f1_targs = s1_bpd_resp.preds.map(_.predicted_pc.bits)
-  val f1_predicted_target = Mux(f1_do_redirect,
-                                f1_targs(f1_redirect_idx),
-                                nextFetch(s1_vpc))
-
-  val f1_predicted_ghist = s1_ghist.update(
-    s1_bpd_resp.preds.map(p => p.is_br && p.predicted_pc.valid).asUInt & f1_mask,
-    s1_bpd_resp.preds(f1_redirect_idx).taken && f1_do_redirect,
-    s1_bpd_resp.preds(f1_redirect_idx).is_br,
-    f1_redirect_idx,
-    f1_do_redirect,
-    s1_vpc,
-    false.B,
-    false.B)
-
-  when (s1_valid && !s1_tlb_miss) {
-    // Stop fetching on fault
-    s0_valid     := !(s1_tlb_resp.ae.inst || s1_tlb_resp.pf.inst)
-    s0_tsrc      := BSRC_1
-    s0_vpc       := f1_predicted_target
-    s0_ghist     := f1_predicted_ghist
-    s0_is_replay := false.B
-  }
-
-  // --------------------------------------------------------
-  // **** ICache Response (F2) ****
-  // --------------------------------------------------------
-
-  val s2_valid = RegNext(s1_valid && !f1_clear, false.B)
-  val s2_vpc   = RegNext(s1_vpc)
-  val s2_ghist = Reg(new GlobalHistory)
-  s2_ghist := s1_ghist
-  val s2_ppc  = RegNext(s1_ppc)
-  val s2_tsrc = RegNext(s1_tsrc) // tsrc provides the predictor component which provided the prediction TO this instruction
-  val s2_fsrc = WireInit(BSRC_1) // fsrc provides the predictor component which provided the prediction FROM this instruction
-  val f2_clear = WireInit(false.B)
-  val s2_tlb_resp = RegNext(s1_tlb_resp)
-  val s2_tlb_miss = RegNext(s1_tlb_miss)
-  val s2_is_replay = RegNext(s1_is_replay) && s2_valid
-  val s2_xcpt = s2_valid && (s2_tlb_resp.ae.inst || s2_tlb_resp.pf.inst) && !s2_is_replay
-  val f3_ready = Wire(Bool())
-
-  icache.io.s2_kill := s2_xcpt
-  bpd.io.f2_kill    := s2_xcpt
-
-  val f2_bpd_resp = Mux(s2_is_replay, RegNext(s1_bpd_resp), bpd.io.f2_resp)
-  val f2_mask = fetchMask(s2_vpc)
-  val f2_redirects = (0 until fetchWidth) map { i =>
-    s2_valid && f2_mask(i) && f2_bpd_resp.preds(i).predicted_pc.valid &&
-    (f2_bpd_resp.preds(i).is_jal ||
-      (f2_bpd_resp.preds(i).is_br && f2_bpd_resp.preds(i).taken))
-  }
-  val f2_redirect_idx = PriorityEncoder(f2_redirects)
-  val f2_targs = f2_bpd_resp.preds.map(_.predicted_pc.bits)
-  val f2_do_redirect = f2_redirects.reduce(_||_)
-  val f2_predicted_target = Mux(f2_do_redirect,
-                                f2_targs(f2_redirect_idx),
-                                nextFetch(s2_vpc))
-  val f2_predicted_ghist = s2_ghist.update(
-    f2_bpd_resp.preds.map(p => p.is_br && p.predicted_pc.valid).asUInt & f2_mask,
-    f2_bpd_resp.preds(f2_redirect_idx).taken && f2_do_redirect,
-    f2_bpd_resp.preds(f2_redirect_idx).is_br,
-    f2_redirect_idx,
-    f2_do_redirect,
-    s2_vpc,
-    false.B,
-    false.B)
-
-
-
-  when ((s2_valid && !icache.io.resp.valid) ||
-        (s2_valid && icache.io.resp.valid && !f3_ready)) {
-    s0_valid := (!s2_tlb_resp.ae.inst && !s2_tlb_resp.pf.inst) || s2_is_replay || s2_tlb_miss
-    s0_vpc   := s2_vpc
-    s0_is_replay := s2_valid && icache.io.resp.valid
-    // When this is not a replay (it queried the BPDs, we should use f3 resp in the replaying s1)
-    s0_s1_use_f3_bpd_resp := !s2_is_replay
-    s0_ghist := s2_ghist
-    s0_tsrc  := s2_tsrc
-    f1_clear := true.B
-  } .elsewhen (s2_valid && f3_ready) {
-    when (s1_valid && s1_vpc === f2_predicted_target) {
-      // We trust our prediction of what the global history for the next branch should be
-      s2_ghist := f2_predicted_ghist
-    }
-    when ((s1_valid && s1_vpc =/= f2_predicted_target) || !s1_valid) {
-      f1_clear := true.B
-
-      s0_valid     := !((s2_tlb_resp.ae.inst || s2_tlb_resp.pf.inst) && !s2_is_replay)
-      s0_vpc       := f2_predicted_target
-      s0_is_replay := false.B
-      s0_ghist     := f2_predicted_ghist
-      s2_fsrc      := BSRC_2
-      s0_tsrc      := BSRC_2
-    }
-  }
-  s0_replay_bpd_resp := f2_bpd_resp
-  s0_replay_resp := s2_tlb_resp
-  s0_replay_ppc  := s2_ppc
-
-  // --------------------------------------------------------
-  // **** F3 ****
-  // --------------------------------------------------------
-  val f3_clear = WireInit(false.B)
-  val f3 = withReset(reset.toBool || f3_clear) {
-    Module(new Queue(new FrontendResp, 1, pipe=true, flow=false)) }
-
-  // Queue up the bpd resp as well, incase f4 backpressures f3
-  // This is "flow" because the response (enq) arrives in f3, not f2
-  val f3_bpd_resp = withReset(reset.toBool || f3_clear) {
-    Module(new Queue(new BranchPredictionBundle, 1, pipe=true, flow=true)) }
-
-
-
-  val f4_ready = Wire(Bool())
-  f3_ready := f3.io.enq.ready
-  f3.io.enq.valid   := (s2_valid && !f2_clear &&
-    (icache.io.resp.valid || ((s2_tlb_resp.ae.inst || s2_tlb_resp.pf.inst) && !s2_tlb_miss))
-  )
-  f3.io.enq.bits.pc := s2_vpc
-  f3.io.enq.bits.data  := Mux(s2_xcpt, 0.U, icache.io.resp.bits.data)
-  f3.io.enq.bits.ghist := s2_ghist
-  f3.io.enq.bits.mask := fetchMask(s2_vpc)
-  f3.io.enq.bits.xcpt := s2_tlb_resp
-  f3.io.enq.bits.fsrc := s2_fsrc
-  f3.io.enq.bits.tsrc := s2_tsrc
-
-  // The BPD resp comes in f3
-  f3_bpd_resp.io.enq.valid := f3.io.deq.valid && RegNext(f3.io.enq.ready)
-  f3_bpd_resp.io.enq.bits  := Mux(RegNext(s2_is_replay), RegNext(f2_bpd_resp), bpd.io.f3_resp)
-
-  f3.io.deq.ready := f4_ready
-  f3_bpd_resp.io.deq.ready := f4_ready
-
-
-  val f3_imemresp     = f3.io.deq.bits
-  val f3_bank_mask    = bankMask(f3_imemresp.pc)
-  val f3_data         = f3_imemresp.data
-  val f3_aligned_pc   = bankAlign(f3_imemresp.pc)
-  val f3_pcs          = Wire(Vec(fetchWidth, UInt(vaddrBitsExtended.W)))
-  val f3_is_rvc       = Wire(Vec(fetchWidth, Bool()))
-  val f3_redirects    = Wire(Vec(fetchWidth, Bool()))
-  val f3_targs        = Wire(Vec(fetchWidth, UInt(vaddrBitsExtended.W)))
-  val f3_cfi_types    = Wire(Vec(fetchWidth, UInt(CFI_SZ.W)))
-  val f3_fetch_bundle = Wire(new FetchBundle)
-  val f3_mask         = Wire(Vec(fetchWidth, Bool()))
-  val f3_br_mask      = Wire(Vec(fetchWidth, Bool()))
-  val f3_call_mask    = Wire(Vec(fetchWidth, Bool()))
-  val f3_ret_mask     = Wire(Vec(fetchWidth, Bool()))
-  val f3_npc_plus4_mask = Wire(Vec(fetchWidth, Bool()))
-  f3_fetch_bundle.mask := f3_mask.asUInt
-  f3_fetch_bundle.br_mask := f3_br_mask.asUInt
-  f3_fetch_bundle.pc := f3_imemresp.pc
-  f3_fetch_bundle.ftq_idx := 0.U // This gets assigned later
-  f3_fetch_bundle.xcpt_pf_if := f3_imemresp.xcpt.pf.inst
-  f3_fetch_bundle.xcpt_ae_if := f3_imemresp.xcpt.ae.inst
-  f3_fetch_bundle.fsrc := f3_imemresp.fsrc
-  f3_fetch_bundle.tsrc := f3_imemresp.tsrc
-
-  // Tracks trailing 16b of previous fetch packet
-  val f3_prev_half    = Reg(UInt(16.W))
-  // Tracks if last fetchpacket contained a half-inst
-  val f3_prev_is_half = RegInit(false.B)
-
-  require(fetchWidth >= 4) // Logic gets kind of annoying with fetchWidth = 2
-  def isRVC(inst: UInt) = (inst(1,0) =/= 3.U)
-  var redirect_found = false.B
-  var bank_prev_is_half = f3_prev_is_half
-  var bank_prev_half    = f3_prev_half
-  for (b <- 0 until nBanks) {
-    val bank_data  = f3_data((b+1)*bankWidth*16-1, b*bankWidth*16)
-    val bank_mask  = Wire(Vec(bankWidth, Bool()))
-    val bank_insts = Wire(Vec(bankWidth, UInt(32.W)))
-
-    for (w <- 0 until bankWidth) {
-      val i = (b * bankWidth) + w
-
-      val valid = Wire(Bool())
-      val inst = Wire(UInt(32.W))
-      if (w == 0) {
-        when (bank_prev_is_half) {
-          inst := Cat(bank_data(15,0), bank_prev_half)
-          f3_fetch_bundle.edge_inst(b) := true.B
-        } .otherwise {
-          inst := bank_data(31,0)
-          f3_fetch_bundle.edge_inst(b) := false.B
-        }
-        valid := true.B
-      } else if (w == 1) {
-        // Need special case since 0th instruction may carry over the wrap around
-        inst  := bank_data(47,16)
-        valid := bank_prev_is_half || !(bank_mask(0) && !isRVC(bank_insts(0)))
-      } else if (w == bankWidth - 1) {
-        inst  := Cat(0.U(16.W), bank_data(bankWidth*16-1,(bankWidth-1)*16))
-        valid := !((bank_mask(w-1) && !isRVC(bank_insts(w-1))) ||
-                   !isRVC(inst))
-      } else {
-        inst  := bank_data(w*16+32-1,w*16)
-        valid := !(bank_mask(w-1) && !isRVC(bank_insts(w-1)))
-      }
-
-      bank_insts(w) := inst
-
-      f3_fetch_bundle.insts(i) := inst
-
-      val pc = ((f3_aligned_pc
-        + (i << log2Ceil(coreInstBytes)).U
-        - Mux(bank_prev_is_half && (w == 0).B, 2.U, 0.U)))
-      f3_pcs   (i) := pc
-      f3_is_rvc(i) := isRVC(inst)
-
-      val exp_inst = ExpandRVC(inst)
-      f3_fetch_bundle.exp_insts(i) := exp_inst
-
-      val bpd_decoder = Module(new BranchDecode)
-      bpd_decoder.io.inst := exp_inst
-      bpd_decoder.io.pc   := pc
-
-      val bpu = Module(new BreakpointUnit(nBreakpoints))
-      bpu.io.status := io.cpu.status
-      bpu.io.bp     := io.cpu.bp
-      bpu.io.pc     := pc
-      bpu.io.ea     := DontCare
-
-      bank_mask(w) := f3.io.deq.valid && f3_imemresp.mask(i) && valid && !redirect_found
-      f3_mask  (i) := f3.io.deq.valid && f3_imemresp.mask(i) && valid && !redirect_found
-      f3_targs (i) := Mux(bpd_decoder.io.cfi_type === CFI_JALR,
-        f3_bpd_resp.io.deq.bits.preds(i).predicted_pc.bits,
-        bpd_decoder.io.target)
-      f3_npc_plus4_mask(i) := (if (w == 0) {
-        !f3_is_rvc(i) && !bank_prev_is_half
-      } else {
-        !f3_is_rvc(i)
-      })
-
-      // Redirect if
-      //  1) its a JAL/JALR (unconditional)
-      //  2) the BPD believes this is a branch and says we should take it
-      f3_redirects(i)    := f3_mask(i) && (
-        bpd_decoder.io.cfi_type === CFI_JAL || bpd_decoder.io.cfi_type === CFI_JALR ||
-        (bpd_decoder.io.cfi_type === CFI_BR && f3_bpd_resp.io.deq.bits.preds(i).taken)
-      )
-
-      f3_br_mask(i)   := f3_mask(i) && bpd_decoder.io.cfi_type === CFI_BR
-      f3_cfi_types(i) := bpd_decoder.io.cfi_type
-      f3_call_mask(i) := bpd_decoder.io.is_call
-      f3_ret_mask(i)  := bpd_decoder.io.is_ret
-
-      f3_fetch_bundle.bp_debug_if_oh(i) := bpu.io.debug_if
-      f3_fetch_bundle.bp_xcpt_if_oh (i) := bpu.io.xcpt_if
-
-      redirect_found = redirect_found || f3_redirects(i)
-    }
-    val last_inst = bank_insts(bankWidth-1)
-    bank_prev_is_half = Mux(f3_bank_mask(b),
-      (!(bank_mask(bankWidth-2) && !isRVC(bank_insts(bankWidth-2))) && !isRVC(last_inst)),
-      bank_prev_is_half)
-    bank_prev_half    = Mux(f3_bank_mask(b),
-      last_inst(15,0),
-      bank_prev_half)
-  }
-
-  f3_fetch_bundle.cfi_type      := f3_cfi_types(f3_fetch_bundle.cfi_idx.bits)
-  f3_fetch_bundle.cfi_is_call   := f3_call_mask(f3_fetch_bundle.cfi_idx.bits)
-  f3_fetch_bundle.cfi_is_ret    := f3_ret_mask (f3_fetch_bundle.cfi_idx.bits)
-  f3_fetch_bundle.cfi_npc_plus4 := f3_npc_plus4_mask(f3_fetch_bundle.cfi_idx.bits)
-
-  f3_fetch_bundle.ghist    := f3.io.deq.bits.ghist
-  f3_fetch_bundle.bpd_meta := f3_bpd_resp.io.deq.bits.meta
-
-  f3_fetch_bundle.end_half.valid := bank_prev_is_half
-  f3_fetch_bundle.end_half.bits  := bank_prev_half
-
-  when (f3.io.deq.fire()) {
-    f3_prev_is_half := bank_prev_is_half
-    f3_prev_half    := bank_prev_half
-    assert(f3_bpd_resp.io.deq.bits.pc === f3_fetch_bundle.pc)
-  }
-
-  when (f3_clear) {
-    f3_prev_is_half := false.B
-  }
-
-  f3_fetch_bundle.cfi_idx.valid := f3_redirects.reduce(_||_)
-  f3_fetch_bundle.cfi_idx.bits  := PriorityEncoder(f3_redirects)
-
-  f3_fetch_bundle.ras_top := ras(f3_fetch_bundle.ghist.ras_idx)
-  // Redirect earlier stages only if the later stage
-  // can consume this packet
-  val ras_write     = Reg(Bool())
-  val ras_write_pc  = Reg(UInt(vaddrBitsExtended.W))
-  val ras_write_idx = Reg(UInt(log2Ceil(nRasEntries).W))
-
-  val f3_predicted_target = Mux(f3_redirects.reduce(_||_),
-    Mux(f3_fetch_bundle.cfi_is_ret,
-      Mux(ras_write,
-        ras_write_pc,
-        f3_fetch_bundle.ras_top),
-      f3_targs(PriorityEncoder(f3_redirects))
-    ),
-    nextFetch(f3_fetch_bundle.pc)
-  )
-
-  f3_fetch_bundle.next_pc       := f3_predicted_target
-  val f3_predicted_ghist = f3_fetch_bundle.ghist.update(
-    f3_fetch_bundle.br_mask,
-    f3_fetch_bundle.cfi_idx.valid,
-    f3_fetch_bundle.br_mask(f3_fetch_bundle.cfi_idx.bits),
-    f3_fetch_bundle.cfi_idx.bits,
-    f3_fetch_bundle.cfi_idx.valid,
-    f3_fetch_bundle.pc,
-    f3_fetch_bundle.cfi_is_call,
-    f3_fetch_bundle.cfi_is_ret
-  )
-
-
-  ras_write    := false.B
-  ras_write_pc := f3_aligned_pc + (f3_fetch_bundle.cfi_idx.bits << 1) + Mux(
-        f3_fetch_bundle.cfi_npc_plus4, 4.U, 2.U)
-  ras_write_idx := WrapInc(f3_fetch_bundle.ghist.ras_idx, nRasEntries)
-
-  when (ras_write) {
-    ras(ras_write_idx) := ras_write_pc
-  }
-
-  when (f3.io.deq.valid && f4_ready) {
-    when (f3_fetch_bundle.cfi_is_call && f3_fetch_bundle.cfi_idx.valid) {
-      ras_write := true.B
-    }
-    when (f3_redirects.reduce(_||_)) {
-      f3_prev_is_half := false.B
-    }
-    when (s2_valid && s2_vpc === f3_predicted_target) {
-      f3.io.enq.bits.ghist := f3_predicted_ghist
-    } .elsewhen (!s2_valid && s1_valid && s1_vpc === f3_predicted_target) {
-      s2_ghist := f3_predicted_ghist
-    } .elsewhen (( s2_valid &&  s2_vpc =/= f3_predicted_target)             ||
-          (!s2_valid &&  s1_valid && s1_vpc =/= f3_predicted_target) ||
-          (!s2_valid && !s1_valid)) {
-      f2_clear := true.B
-      f1_clear := true.B
-
-      s0_valid     := !(f3_fetch_bundle.xcpt_pf_if || f3_fetch_bundle.xcpt_ae_if)
-      s0_vpc       := f3_predicted_target
-      s0_is_replay := false.B
-      s0_ghist     := f3_predicted_ghist
-      s0_tsrc      := BSRC_3
-
-      f3_fetch_bundle.fsrc := BSRC_3
-    }
-  }
-
-  // -------------------------------------------------------
-  // **** F4 ****
-  // -------------------------------------------------------
-  val f4_clear = WireInit(false.B)
-  val f4 = withReset(reset.toBool || f4_clear) {
-    Module(new Queue(new FetchBundle, 1, pipe=true, flow=false))}
-
-  val fb  = Module(new FetchBuffer(numEntries=numFetchBufferEntries))
-  val ftq = Module(new FetchTargetQueue(num_entries=ftqSz))
-
-  f4_ready := f4.io.enq.ready
-  f4.io.enq.valid := f3.io.deq.valid && !f3_clear
-  f4.io.enq.bits  := f3_fetch_bundle
-  f4.io.deq.ready := fb.io.enq.ready && ftq.io.enq.ready
-
-  fb.io.enq.valid := f4.io.deq.valid && ftq.io.enq.ready
-  fb.io.enq.bits  := f4.io.deq.bits
-  fb.io.enq.bits.ftq_idx := ftq.io.enq_idx
-
-  ftq.io.enq.valid          := f4.io.deq.valid && fb.io.enq.ready
-  ftq.io.enq.bits           := f4.io.deq.bits
-
-
-  bpd.io.update := ftq.io.bpdupdate
-  when (ftq.io.ras_update) {
-    ras(ftq.io.ras_update_idx) := ftq.io.ras_update_pc
-=======
   io.cpu.perf.tlbMiss := io.ptw.req.fire()
   io.cpu.perf.acquire := icache.io.perf.acquire
 
@@ -1438,7 +930,6 @@
     ras.io.write_valid := true.B
     ras.io.write_idx   := ftq.io.ras_update_idx
     ras.io.write_addr  := ftq.io.ras_update_pc
->>>>>>> 96409013
   }
 
 
@@ -1448,10 +939,6 @@
 
   io.cpu.fetchpacket <> fb.io.deq
   io.cpu.get_pc <> ftq.io.get_ftq_pc
-<<<<<<< HEAD
-  io.cpu.get_pc_debug <> ftq.io.get_pc_debug
-=======
->>>>>>> 96409013
   ftq.io.deq := io.cpu.commit
   ftq.io.brupdate := io.cpu.brupdate
 
@@ -1490,18 +977,11 @@
     ftq.io.redirect.bits  := io.cpu.redirect_ftq_idx
   }
 
-<<<<<<< HEAD
-=======
   ftq.io.debug_ftq_idx := io.cpu.debug_ftq_idx
   io.cpu.debug_fetch_pc := ftq.io.debug_fetch_pc
->>>>>>> 96409013
 
 
   override def toString: String =
     (BoomCoreStringPrefix("====Overall Frontend Params====") + "\n"
-<<<<<<< HEAD
-    + icache.toString)
-=======
     + icache.toString + bpd.toString)
->>>>>>> 96409013
 }