# CircleCI Configuration File

# version of circleci
version: 2

# set of jobs to run
jobs:
    install-riscv-tools:
        docker:
            - image: riscvboom/riscvboom-images:0.0.4
        environment:
            JVM_OPTS: -Xmx3200m # Customize the JVM maximum heap limit
            TERM: dumb
            
        steps:
            # Checkout the code 
            - checkout

            - run:
                name: Create hash of riscv-tools based on rocket-chip
                command: |
                    ci/create-hash.sh rocket-chip

            - restore_cache:
                keys:
                    - riscv-tools-installed-v1-{{ checksum "../rocket-chip.hash" }}

            - run: 
                name: Building riscv-tools
                command: |
                    ci/prepare-riscv-tools.sh
                no_output_timeout: 120m

            - save_cache:
                key: riscv-tools-installed-v1-{{ checksum "../rocket-chip.hash" }}
                paths:
                    - "/home/circleci/riscv-tools-install"

    prepare-build-environment:
        docker:
            - image: riscvboom/riscvboom-images:0.0.4
        environment:
            JVM_OPTS: -Xmx3200m # Customize the JVM maximum heap limit
            TERM: dumb
            
        steps:
            # Checkout the code 
            - checkout

            - run:
                name: Create hash of boom-template
                command: |
                    ci/create-hash.sh

            - restore_cache:
                keys:
                    - boom-template-with-verilator-v1-{{ checksum "../boom-template.hash" }}

            - run: 
                name: Building Verilator
                command: |
                    ci/prepare-for-build.sh
                no_output_timeout: 120m

            - save_cache:
                key: boom-template-with-verilator-v1-{{ checksum "../boom-template.hash" }}
                paths:
                    - "/home/circleci/boom-template"

    prepare-boomconfig:
        docker:
            - image: riscvboom/riscvboom-images:0.0.4
        environment:
            JVM_OPTS: -Xmx3200m # Customize the JVM maximum heap limit
            TERM: dumb

        steps:
            # Checkout the code 
            - checkout

            - run:
                name: Create hash of riscv-tools and boom-template
                command: |
                    ci/create-hash.sh rocket-chip
                    ci/create-hash.sh

            - restore_cache:
                keys:
                    - riscv-tools-installed-v1-{{ checksum "../rocket-chip.hash" }}

            - restore_cache:
                keys:
                    - boom-template-with-verilator-v1-{{ checksum "../boom-template.hash" }}

            - run: 
                name: Building BoomConfig using Verilator
                command: ci/prepare-verilator-build.sh BoomConfig
                no_output_timeout: 120m

            - save_cache:
                key: boom-template-boomconfig-{{ .Branch }}-{{ .Revision }}
                paths:
                    - "/home/circleci/boom-template"
                      
    prepare-smallboomconfig:
        docker:
            - image: riscvboom/riscvboom-images:0.0.4
        environment:
            JVM_OPTS: -Xmx3200m # Customize the JVM maximum heap limit
            TERM: dumb

        steps:
            # Checkout the code 
            - checkout

            - run:
                name: Create hash of riscv-tools and boom-template
                command: |
                    ci/create-hash.sh rocket-chip
                    ci/create-hash.sh

            - restore_cache:
                keys:
                    - riscv-tools-installed-v1-{{ checksum "../rocket-chip.hash" }}

            - restore_cache:
                keys:
                    - boom-template-with-verilator-v1-{{ checksum "../boom-template.hash" }}

            - run: 
                name: Building SmallBoomConfig using Verilator
                command: ci/prepare-verilator-build.sh SmallBoomConfig
                no_output_timeout: 120m

            - save_cache:
                key: boom-template-smallboomconfig-{{ .Branch }}-{{ .Revision }}
                paths:
                    - "/home/circleci/boom-template"
                      
    prepare-mediumboomconfig:
        docker:
            - image: riscvboom/riscvboom-images:0.0.4
        environment:
            JVM_OPTS: -Xmx3200m # Customize the JVM maximum heap limit
            TERM: dumb

        steps:
            # Checkout the code 
            - checkout
             
            - run:
                name: Create hash of riscv-tools and boom-template
                command: |
                    ci/create-hash.sh rocket-chip
                    ci/create-hash.sh

            - restore_cache:
                keys:
                    - riscv-tools-installed-v1-{{ checksum "../rocket-chip.hash" }}

            - restore_cache:
                keys:
                    - boom-template-with-verilator-v1-{{ checksum "../boom-template.hash" }}

            - run: 
                name: Building MediumBoomConfig using Verilator
                command: ci/prepare-verilator-build.sh MediumBoomConfig
                no_output_timeout: 120m

            - save_cache:
                key: boom-template-mediumboomconfig-{{ .Branch }}-{{ .Revision }}
                paths:
                    - "/home/circleci/boom-template"

#    prepare-megaboomconfig:
#        docker:
#            - image: riscvboom/riscvboom-images:0.0.4
#        environment:
#            JVM_OPTS: -Xmx3200m # Customize the JVM maximum heap limit
#            TERM: dumb
#
#        steps:
#            # Checkout the code 
#            - checkout
#
#           - run:
#               name: Create hash of riscv-tools and boom-template
#               command: |
#                   ci/create-hash.sh rocket-chip
#                   ci/create-hash.sh
#
#           - restore_cache:
#               keys:
#                   - riscv-tools-installed-v1-{{ checksum "../rocket-chip.hash" }}
#
#           - restore_cache:
#               keys:
#                   - boom-template-with-verilator-v1-{{ checksum "../boom-template.hash" }}
#
#            - run: 
#                name: Building MegaBoomConfig using Verilator
#                command: ci/prepare-verilator-build.sh MegaBoomConfig
#                no_output_timeout: 120m
#
#            - save_cache:
#                key: boom-template-megaboomconfig-{{ .Branch }}-{{ .Revision }}
#                paths:
#                    - "/home/circleci/boom-template"

    run-scala-checkstyle:
        docker:
            - image: riscvboom/riscvboom-images:0.0.4
        environment:
            JVM_OPTS: -Xmx3200m # Customize the JVM maximum heap limit
            TERM: dumb

        steps:
            # Checkout the code 
            - checkout

            - run:
                name: Create hash of riscv-tools based on rocket-chip
                command: |
                    ci/create-hash.sh rocket-chip

            - restore_cache:
                keys:
                    - riscv-tools-installed-v1-{{ checksum "../rocket-chip.hash" }}

            - run:
                name: Run Scala checkstyle
                command: make checkstyle

    boomconfig-run-benchmark-tests:
        docker:
            - image: riscvboom/riscvboom-images:0.0.4
        environment:
            JVM_OPTS: -Xmx3200m # Customize the JVM maximum heap limit
            TERM: dumb

        steps:
            # Checkout the code 
            - checkout

            - run:
                name: Create hash of riscv-tools based on rocket-chip
                command: |
                    ci/create-hash.sh rocket-chip

            - restore_cache:
                keys:
                    - riscv-tools-installed-v1-{{ checksum "../rocket-chip.hash" }}

            - restore_cache:
                keys:
                    - boom-template-boomconfig-{{ .Branch }}-{{ .Revision }}

            - run:
                name: Run BoomConfig benchmark tests
                command: make run-bmark-tests -C ../boom-template/verisim CONFIG=BoomConfig

    boomconfig-run-regression-tests:
        docker:
            - image: riscvboom/riscvboom-images:0.0.4
        environment:
            JVM_OPTS: -Xmx3200m # Customize the JVM maximum heap limit
            TERM: dumb

        steps:
            # Checkout the code 
            - checkout

            - run:
                name: Create hash of riscv-tools based on rocket-chip
                command: |
                    ci/create-hash.sh rocket-chip

            - restore_cache:
                keys:
                    - riscv-tools-installed-v1-{{ checksum "../rocket-chip.hash" }}

            - restore_cache:
                keys:
                    - boom-template-boomconfig-{{ .Branch }}-{{ .Revision }}

            - run:
                name: Run BoomConfig regression tests
                command: make run-regression-tests -C ../boom-template/verisim CONFIG=BoomConfig

    boomconfig-run-assembly-tests:
        docker:
            - image: riscvboom/riscvboom-images:0.0.4
        environment:
            JVM_OPTS: -Xmx3200m # Customize the JVM maximum heap limit
            TERM: dumb

        steps:
            # Checkout the code 
            - checkout

            - run:
                name: Create hash of riscv-tools based on rocket-chip
                command: |
                    ci/create-hash.sh rocket-chip

            - restore_cache:
                keys:
                    - riscv-tools-installed-v1-{{ checksum "../rocket-chip.hash" }}

            - restore_cache:
                keys:
                    - boom-template-boomconfig-{{ .Branch }}-{{ .Revision }}

            - run:
                name: Run BoomConfig assembly tests
                command: make run-asm-tests -C ../boom-template/verisim CONFIG=BoomConfig
                no_output_timeout: 300m

    smallboomconfig-run-benchmark-tests:
        docker:
            - image: riscvboom/riscvboom-images:0.0.4
        environment:
            JVM_OPTS: -Xmx3200m # Customize the JVM maximum heap limit
            TERM: dumb

        steps:
            # Checkout the code 
            - checkout

            - run:
                name: Create hash of riscv-tools based on rocket-chip
                command: |
                    ci/create-hash.sh rocket-chip

            - restore_cache:
                keys:
                    - riscv-tools-installed-v1-{{ checksum "../rocket-chip.hash" }}

            - restore_cache:
                keys:
                    - boom-template-smallboomconfig-{{ .Branch }}-{{ .Revision }}

            - run:
                name: Run SmallBoomConfig benchmark tests
                command: make run-bmark-tests -C ../boom-template/verisim CONFIG=SmallBoomConfig

    smallboomconfig-run-regression-tests:
        docker:
            - image: riscvboom/riscvboom-images:0.0.4
        environment:
            JVM_OPTS: -Xmx3200m # Customize the JVM maximum heap limit
            TERM: dumb

        steps:
            # Checkout the code 
            - checkout

            - run:
                name: Create hash of riscv-tools based on rocket-chip
                command: |
                    ci/create-hash.sh rocket-chip

            - restore_cache:
                keys:
                    - riscv-tools-installed-v1-{{ checksum "../rocket-chip.hash" }}

            - restore_cache:
                keys:
                    - boom-template-smallboomconfig-{{ .Branch }}-{{ .Revision }}

            - run:
                name: Run SmallBoomConfig regression tests
                command: make run-regression-tests -C ../boom-template/verisim CONFIG=SmallBoomConfig

    smallboomconfig-run-assembly-tests:
        docker:
            - image: riscvboom/riscvboom-images:0.0.4
        environment:
            JVM_OPTS: -Xmx3200m # Customize the JVM maximum heap limit
            TERM: dumb

        steps:
            # Checkout the code 
            - checkout

            - run:
                name: Create hash of riscv-tools based on rocket-chip
                command: |
                    ci/create-hash.sh rocket-chip

            - restore_cache:
                keys:
                    - riscv-tools-installed-v1-{{ checksum "../rocket-chip.hash" }}

            - restore_cache:
                keys:
                    - boom-template-smallboomconfig-{{ .Branch }}-{{ .Revision }}

            - run:
                name: Run SmallBoomConfig assembly tests
                command: make run-asm-tests -C ../boom-template/verisim CONFIG=SmallBoomConfig
                no_output_timeout: 300m

    mediumboomconfig-run-benchmark-tests:
        docker:
            - image: riscvboom/riscvboom-images:0.0.4
        environment:
            JVM_OPTS: -Xmx3200m # Customize the JVM maximum heap limit
            TERM: dumb

        steps:
            # Checkout the code 
            - checkout

            - run:
                name: Create hash of riscv-tools based on rocket-chip
                command: |
                    ci/create-hash.sh rocket-chip

            - restore_cache:
                keys:
                    - riscv-tools-installed-v1-{{ checksum "../rocket-chip.hash" }}

            - restore_cache:
                keys:
                    - boom-template-mediumboomconfig-{{ .Branch }}-{{ .Revision }}

            - run:
                name: Run MediumBoomConfig benchmark tests
                command: make run-bmark-tests -C ../boom-template/verisim CONFIG=MediumBoomConfig

    mediumboomconfig-run-regression-tests:
        docker:
            - image: riscvboom/riscvboom-images:0.0.4
        environment:
            JVM_OPTS: -Xmx3200m # Customize the JVM maximum heap limit
            TERM: dumb

        steps:
            # Checkout the code 
            - checkout

            - run:
                name: Create hash of riscv-tools based on rocket-chip
                command: |
                    ci/create-hash.sh rocket-chip

            - restore_cache:
                keys:
                    - riscv-tools-installed-v1-{{ checksum "../rocket-chip.hash" }}

            - restore_cache:
                keys:
                    - boom-template-mediumboomconfig-{{ .Branch }}-{{ .Revision }}

            - run:
                name: Run MediumBoomConfig regression tests
                command: make run-regression-tests -C ../boom-template/verisim CONFIG=MediumBoomConfig

    mediumboomconfig-run-assembly-tests:
        docker:
            - image: riscvboom/riscvboom-images:0.0.4
        environment:
            JVM_OPTS: -Xmx3200m # Customize the JVM maximum heap limit
            TERM: dumb

        steps:
            # Checkout the code 
            - checkout

            - run:
                name: Create hash of riscv-tools based on rocket-chip
                command: |
                    ci/create-hash.sh rocket-chip

            - restore_cache:
                keys:
                    - riscv-tools-installed-v1-{{ checksum "../rocket-chip.hash" }}

            - restore_cache:
                keys:
                    - boom-template-mediumboomconfig-{{ .Branch }}-{{ .Revision }}

            - run:
                name: Run MediumBoomConfig assembly tests
                command: make run-asm-tests -C ../boom-template/verisim CONFIG=MediumBoomConfig
                no_output_timeout: 300m

#    megaboomconfig-run-benchmark-tests:
#        docker:
#            - image: riscvboom/riscvboom-images:0.0.4
#        environment:
#            JVM_OPTS: -Xmx3200m # Customize the JVM maximum heap limit
#            TERM: dumb
#
#        steps:
#           # Checkout the code 
#           - checkout
#
#            - run:
#               name: Create hash of riscv-tools based on rocket-chip
#               command: |
#                   ci/create-hash.sh rocket-chip
#
#            - restore_cache:
#                keys:
#                    - riscv-tools-installed-v1-{{ checksum "../rocket-chip.hash" }}
#
#            - restore_cache:
#                keys:
#                    - boom-template-megaboomconfig-{{ .Branch }}-{{ .Revision }}
#
#            - run:
#                name: Run MegaBoomConfig benchmark tests
#                command: make run-bmark-tests -C ../boom-template/verisim CONFIG=MegaBoomConfig
#
#    megaboomconfig-run-regression-tests:
#        docker:
#            - image: riscvboom/riscvboom-images:0.0.4
#        environment:
#            JVM_OPTS: -Xmx3200m # Customize the JVM maximum heap limit
#            TERM: dumb
#
#        steps:
#           # Checkout the code 
#           - checkout
#
#           - run:
#               name: Create hash of riscv-tools based on rocket-chip
#               command: |
#                   ci/create-hash.sh rocket-chip
#
#            - restore_cache:
#                keys:
#                    - riscv-tools-installed-v1-{{ checksum "../rocket-chip.hash" }}
#
#            - restore_cache:
#                keys:
#                    - boom-template-megaboomconfig-{{ .Branch }}-{{ .Revision }}
#
#            - run:
#                name: Run MegaBoomConfig regression tests
#                command: make run-regression-tests -C ../boom-template/verisim CONFIG=MegaBoomConfig
#
#    megaboomconfig-run-assembly-tests:
#        docker:
#            - image: riscvboom/riscvboom-images:0.0.4
#        environment:
#            JVM_OPTS: -Xmx3200m # Customize the JVM maximum heap limit
#            TERM: dumb
#
#        steps:
#           # Checkout the code 
#           - checkout
#
#            - run:
#               name: Create hash of riscv-tools based on rocket-chip
#               command: |
#                   ci/create-hash.sh rocket-chip
#
#            - restore_cache:
#                keys:
#                    - riscv-tools-installed-v1-{{ checksum "../rocket-chip.hash" }}
#
#            - restore_cache:
#                keys:
#                    - boom-template-megaboomconfig-{{ .Branch }}-{{ .Revision }}
#
#            - run:
#                name: Run MegaBoomConfig assembly tests
#                command: make run-asm-tests -C ../boom-template/verisim CONFIG=MegaBoomConfig
#                no_output_timeout: 300m

# Order and dependencies of jobs to run
workflows:
    version: 2
    build-and-test-boom-configs:
        jobs:
            # Make the toolchain
            - install-riscv-tools

            # Build verilator
            - prepare-build-environment:
                requires:
                    - install-riscv-tools

            # Run generic syntax checking
            - run-scala-checkstyle:
                requires:
                    - install-riscv-tools

            # Prepare the verilator builds
<<<<<<< HEAD
            # - prepare-boomconfig:
            #     requires:
            #         - prepare-riscv-tools
=======
            - prepare-boomconfig:
                requires:
                    - prepare-build-environment
>>>>>>> 378cbb5c
            - prepare-smallboomconfig:
                requires:
                    - prepare-build-environment
            - prepare-mediumboomconfig:
                requires:
                    - prepare-build-environment
#            - prepare-megaboomconfig:
#                requires:
#                    - prepare-build-environment

            # Run the respective tests
            # Run the BoomConfig tests
            # - boomconfig-run-benchmark-tests:
            #     requires:
            #         - prepare-boomconfig
            # - boomconfig-run-regression-tests:
            #     requires:
            #         - prepare-boomconfig
            # - boomconfig-run-assembly-tests:
            #     requires:
            #         - prepare-boomconfig

            # Run the SmallBoomConfig tests
            - smallboomconfig-run-benchmark-tests:
                requires:
                    - prepare-smallboomconfig
            - smallboomconfig-run-regression-tests:
                requires:
                    - prepare-smallboomconfig
            - smallboomconfig-run-assembly-tests:
                requires:
                    - prepare-smallboomconfig

            # Run the MediumBoomConfig tests
            - mediumboomconfig-run-benchmark-tests:
                requires:
                    - prepare-mediumboomconfig
            - mediumboomconfig-run-regression-tests:
                requires:
                    - prepare-mediumboomconfig
            - mediumboomconfig-run-assembly-tests:
                requires:
                    - prepare-mediumboomconfig

#            # Run the MegaBoomConfig tests
#            - megaboomconfig-run-benchmark-tests:
#                requires:
#                    - prepare-megaboomconfig
#            - megaboomconfig-run-regression-tests:
#                requires:
#                    - prepare-megaboomconfig
#            - megaboomconfig-run-assembly-tests:
#                requires:
#                    - prepare-megaboomconfig<|MERGE_RESOLUTION|>--- conflicted
+++ resolved
@@ -590,15 +590,10 @@
                     - install-riscv-tools
 
             # Prepare the verilator builds
-<<<<<<< HEAD
             # - prepare-boomconfig:
             #     requires:
             #         - prepare-riscv-tools
-=======
-            - prepare-boomconfig:
-                requires:
-                    - prepare-build-environment
->>>>>>> 378cbb5c
+
             - prepare-smallboomconfig:
                 requires:
                     - prepare-build-environment
